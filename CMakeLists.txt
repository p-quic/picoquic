--- conflicted
+++ resolved
@@ -118,41 +118,6 @@
     plugins/multipath/write_mp_ack_frame.c
     plugins/multipath/write_mp_new_connection_id_frame.c
     plugins/multipath/write_rtt_probe.c
-<<<<<<< HEAD
-    plugins/multipath/qlog/mp_ack_frame_parsed.c
-    plugins/multipath/qlog/mp_new_connection_id_frame_parsed.c
-    plugins/multipath/qlog/add_address_parsed.c
-)
-
-SET(PLUGINS_QLOG
-    plugins/qlog/cnx_state_changed.c
-    plugins/qlog/set_output_file.c
-    plugins/qlog/log_event.c
-    plugins/qlog/frames/stream_opened.c
-    plugins/qlog/frames/stream_flags_changed.c
-    plugins/qlog/frames/reset_stream_frame_parsed.c
-    plugins/qlog/frames/new_connection_id_parsed.c
-    plugins/qlog/frames/new_token_frame_parsed.c
-    plugins/qlog/frames/stop_sending_parsed.c
-    plugins/qlog/frames/crypto_frame_parsed.c
-    plugins/qlog/frames/ack_frame_parsed.c
-    plugins/qlog/frames/is_ack_needed.c
-    plugins/qlog/frames/connection_close_parsed.c
-    plugins/qlog/frames/application_close_parsed.c
-    plugins/qlog/frames/max_data_parsed.c
-    plugins/qlog/frames/max_stream_data_parsed.c
-    plugins/qlog/frames/path_challenge_created.c
-    plugins/qlog/frames/path_response_parsed.c
-    plugins/qlog/frames/blocked_frame_parsed.c
-    plugins/qlog/frames/stream_blocked_frame_parsed.c
-    plugins/qlog/frames/stream_id_blocked_frame_parsed.c
-    plugins/qlog/frames/padding_or_ping_parsed.c
-    plugins/qlog/sender/retransmit_needed_by_packet.c
-    plugins/qlog/sender/retransmit_needed.c
-    plugins/qlog/sender/congestion_algorithm_notified.c
-    plugins/qlog/push_log_context.c
-    plugins/qlog/pop_log_context.c
-=======
     plugins/multipath/path_schedulers/schedule_path_rr.c
     plugins/multipath/path_schedulers/schedule_path_rtt.c
     plugins/multipath/path_schedulers/schedule_frames.c
@@ -169,7 +134,6 @@
 
 SET(PLUGINS_STREAM_SCHEDULER
     plugins/stream_scheduling_rr/stream_scheduling_rr.c
->>>>>>> e3266d7d
 )
 
 SET(PLUGINS_QLOG
@@ -239,12 +203,9 @@
     ADD_LIBRARY(plugins-datagram
         ${PLUGINS_DATAGRAM}
     )
-<<<<<<< HEAD
-=======
     ADD_LIBRARY(plugins-stream-scheduler
         ${PLUGINS_STREAM_SCHEDULER}
     )
->>>>>>> e3266d7d
     ADD_LIBRARY(plugins-qlog
         ${PLUGINS_QLOG}
     )
