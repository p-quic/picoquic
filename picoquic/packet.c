/*
* Author: Christian Huitema
* Copyright (c) 2017, Private Octopus, Inc.
* All rights reserved.
*
* Permission to use, copy, modify, and distribute this software for any
* purpose with or without fee is hereby granted, provided that the above
* copyright notice and this permission notice appear in all copies.
*
* THIS SOFTWARE IS PROVIDED BY THE COPYRIGHT HOLDERS AND CONTRIBUTORS "AS IS" AND
* ANY EXPRESS OR IMPLIED WARRANTIES, INCLUDING, BUT NOT LIMITED TO, THE IMPLIED
* WARRANTIES OF MERCHANTABILITY AND FITNESS FOR A PARTICULAR PURPOSE ARE
* DISCLAIMED. IN NO EVENT SHALL Private Octopus, Inc. BE LIABLE FOR ANY
* DIRECT, INDIRECT, INCIDENTAL, SPECIAL, EXEMPLARY, OR CONSEQUENTIAL DAMAGES
* (INCLUDING, BUT NOT LIMITED TO, PROCUREMENT OF SUBSTITUTE GOODS OR SERVICES;
* LOSS OF USE, DATA, OR PROFITS; OR BUSINESS INTERRUPTION) HOWEVER CAUSED AND
* ON ANY THEORY OF LIABILITY, WHETHER IN CONTRACT, STRICT LIABILITY, OR TORT
* (INCLUDING NEGLIGENCE OR OTHERWISE) ARISING IN ANY WAY OUT OF THE USE OF THIS
* SOFTWARE, EVEN IF ADVISED OF THE POSSIBILITY OF SUCH DAMAGE.
*/

/*
 * Processing of an incoming packet.
 * - Has to find the proper context, based on either the 64 bit context ID
 *   or a combination of source address, source port and partial context value.
 * - Has to find the sequence number, based on partial values and windows.
 * - For initial packets, has to perform version checks.
 */

#include "fnv1a.h"
#include "picoquic_internal.h"
#include "tls_api.h"
#include <stdint.h>
#include <stdlib.h>
#include <string.h>
#include "plugin.h"
#include "memory.h"
#include "logger.h"

/*
 * The new packet header parsing is version dependent
 */

int picoquic_parse_packet_header(
    picoquic_quic_t* quic,
    uint8_t* bytes,
    uint32_t length,
    struct sockaddr* addr_from,
    picoquic_packet_header* ph,
    picoquic_cnx_t** pcnx,
    int receiving)
{
    int ret = 0;
    uint8_t local_ctx_length = (quic == NULL) ? 0 : quic->local_ctx_length;

    /* Initialize the PH structure to zero, but version index to -1 (error) */
    memset(ph, 0, sizeof(picoquic_packet_header));
    ph->version_index = -1;

    /* Is this a long header of a short header? -- in any case, we need at least 17 bytes */
    if ((bytes[0] & 0x80) == 0x80) {
        if (length < 6) {
            ret = -1;
        } else {
            uint8_t l_dest_id, l_srce_id;
            /* The bytes at position 1..4 describe the version */
            ph->vn = PICOPARSE_32(bytes + 1);
            /* Obtain the connection ID lengths from the byte following the version */
            picoquic_parse_packet_header_cnxid_lengths(bytes[5], &l_dest_id, &l_srce_id);
            /* Required length: 
             * (packet type(1) + version number(4) + cid_lengths(1) = 6,
             * cid lengths,
             * sequence number (4) */
            if (6 + l_dest_id + l_srce_id + 4 > (int) length) {
                /* malformed packet */
                ret = -1;
            }
            else {
                ph->offset = 6;
                ph->offset += picoquic_parse_connection_id(bytes + ph->offset, l_dest_id, &ph->dest_cnx_id);
                ph->offset += picoquic_parse_connection_id(bytes + ph->offset, l_srce_id, &ph->srce_cnx_id);

                /* Not applicable for long packets. */
                ph->has_spin_bit = 0;
                ph->spin = 0;
                
                if (ph->vn == 0) {
                    /* VN = zero identifies a version negotiation packet */
                    ph->ptype = picoquic_packet_version_negotiation;
                    ph->pc = picoquic_packet_context_initial;
                    ph->payload_length = (uint16_t) ((length > ph->offset) ? length - ph->offset : 0);

                    if (*pcnx == NULL && quic != NULL) {
                        /* The version negotiation should always include the cnx-id sent by the client */
                        if (ph->dest_cnx_id.id_len > 0) {
                            *pcnx = picoquic_cnx_by_id(quic, ph->dest_cnx_id);
                        }
                        else {
                            *pcnx = picoquic_cnx_by_net(quic, addr_from);

                            if (*pcnx != NULL && (*pcnx)->path[0]->local_cnxid.id_len != 0) {
                                *pcnx = NULL;
                            }
                        }
                    }
                }
                else {
                    char context_by_addr = 0;
                    uint64_t payload_length = 0;
                    uint64_t pn_length_clear = 0;  
                    uint32_t var_length = 0; 

                    ph->version_index = picoquic_get_version_index(ph->vn);

                    if (ph->version_index >= 0) {
                        /* If the version is supported now, the format field in the version table
                        * describes the encoding. */
                        switch (picoquic_supported_versions[ph->version_index].version_header_encoding) {
                        case picoquic_version_header_13:
                            switch (bytes[0]) {
                            case 0xFF: 
                            {
                                /* special case of the initial packets. They contain a retry token between the header
                                * and the encrypted payload */
                                uint64_t tok_len = 0;
                                size_t l_tok_len = picoquic_varint_decode(bytes + ph->offset, length - ph->offset, &tok_len);

                                ph->ptype = picoquic_packet_initial;
                                ph->pc = picoquic_packet_context_initial;
                                ph->epoch = 0;
                                if (l_tok_len == 0) {
                                    /* packet is malformed */
                                    ph->offset = length;
                                    ph->ptype = picoquic_packet_error;
                                    ph->pc = 0;
                                }
                                else {
                                    ph->token_length = (uint32_t)tok_len;
                                    ph->token_offset = ph->offset + (uint32_t)l_tok_len;
                                    ph->offset += (uint32_t)(l_tok_len + (size_t)tok_len);
                                }

                                break;
                            }
                            case 0xFE:
                                ph->ptype = picoquic_packet_retry;
                                ph->pc = picoquic_packet_context_initial;
                                ph->epoch = 0;
                                break;
                            case 0xFD:
                                ph->ptype = picoquic_packet_handshake;
                                ph->pc = picoquic_packet_context_handshake;
                                ph->epoch = 2;
                                break;
                            case 0xFC:
                                ph->ptype = picoquic_packet_0rtt_protected;
                                ph->pc = picoquic_packet_context_application;
                                ph->epoch = 1;
                                break;
                            default:
                                ph->offset = length;
                                ph->ptype = picoquic_packet_error;
                                ph->pc = 0;
                                break;
                            }
                            break;
                        default:
                            /* version is not supported */
                            DBG_PRINTF("Version (%x) is recognized but encoding not supported\n", ph->vn);
                            ph->ptype = picoquic_packet_error;
                            ph->version_index = -1;
                            ph->pc = 0;
                            break;
                        }
                    }

                    if (ph->ptype == picoquic_packet_retry) {
                        /* No segment length or sequence number in retry packets */
                        if (length > ph->offset) {
                            payload_length = (uint16_t)length - ph->offset;
                        }
                        else {
                            payload_length = 0;
                            ph->ptype = picoquic_packet_error;
                        }
                    } else {
                        if (ph->offset < length) {
                            var_length = (uint32_t)picoquic_varint_decode(bytes + ph->offset,
                                length - ph->offset, &payload_length);
                        }

                        if (var_length <= 0 || ph->offset + var_length + pn_length_clear + payload_length > length ||
                            ph->version_index < 0) {
                            ph->ptype = picoquic_packet_error;
                            ph->payload_length = (uint16_t)((length > ph->offset) ? length - ph->offset : 0);
                        }
                        if (var_length <= 0 || ph->offset + var_length + pn_length_clear + payload_length > length ||
                            ph->version_index < 0) {
                            ph->ptype = picoquic_packet_error;
                            ph->payload_length = (uint16_t)((length > ph->offset) ? length - ph->offset : 0);
                        }
                    }
                    
                    if (ph->ptype != picoquic_packet_error)
                    {
                        ph->payload_length = (uint16_t)payload_length;
                        ph->offset += var_length;
                        ph->pn_offset = ph->offset;

                        /* Retrieve the connection context */
                        if (*pcnx == NULL && quic != NULL) {
                            *pcnx = picoquic_cnx_by_id(quic, ph->dest_cnx_id);

                            /* TODO: something for the case of client initial, e.g. source IP + initial CNX_ID */
                            if (*pcnx == NULL) {
                                *pcnx = picoquic_cnx_by_net(quic, addr_from);

                                if (*pcnx != NULL)
                                {
                                    context_by_addr = 1;
                                }
                            }
                        }

                        /* If the context was found by using `addr_from`, but the packet type
                         * does not allow that, reset the context to NULL. */
                        if (context_by_addr)
                        {
                            if (ph->ptype == picoquic_packet_initial || ph->ptype == picoquic_packet_0rtt_protected)
                            {
                                if (picoquic_compare_connection_id(&(*pcnx)->initial_cnxid, &ph->dest_cnx_id) != 0) {
                                    *pcnx = NULL;
                                }
                            } else {
                                *pcnx = NULL;
                            }
                        }
                    }
                }
            }
        }
    } else {
        /* If this is a short header, it should be possible to retrieve the connection
         * context. This depends on whether the quic context requires cnx_id or not.
         */
         uint8_t cnxid_length = (receiving == 0 && *pcnx != NULL) ? (*pcnx)->path[0]->remote_cnxid.id_len : local_ctx_length;
         ph->pc = picoquic_packet_context_application;

         if ((int)length >= 1 + cnxid_length) {
             /* We can identify the connection by its ID */
             ph->offset = (uint32_t)( 1 + picoquic_parse_connection_id(bytes + 1, cnxid_length, &ph->dest_cnx_id));
             /* TODO: should consider using combination of CNX ID and ADDR_FROM */
             if (*pcnx == NULL && quic != NULL)
             {
                 if (local_ctx_length > 0) {
                     *pcnx = picoquic_cnx_by_id(quic, ph->dest_cnx_id);
                 }
                 else {
                     *pcnx = picoquic_cnx_by_net(quic, addr_from);
                 }
             }
         } else {
             ph->ptype = picoquic_packet_error;
             ph->offset = length;
             ph->payload_length = 0;
         }
         
         if (*pcnx != NULL) {
             ph->epoch = 3;
             ph->version_index = (*pcnx)->version_index;
             /* If the connection is identified, decode the short header per version ID */
             switch (picoquic_supported_versions[ph->version_index].version_header_encoding) {
             case picoquic_version_header_13:
                 if ((bytes[0] & 0x40) == 0) {
                     ph->ptype = picoquic_packet_1rtt_protected_phi0;
                 }
                 else {
                     ph->ptype = picoquic_packet_1rtt_protected_phi1;
                 }
                 ph->has_spin_bit = 1;
                 ph->spin = (bytes[0] >> 2) & 1;
                 ph->spin_vec = bytes[0] & 0x03 ;

                 ph->pn_offset = ph->offset;
                 ph->pn = 0;
                 ph->pnmask = 0;
                 break;
             }

             if (length < ph->offset) {
                 ret = -1;
                 ph->payload_length = 0;
             } else {
                 ph->payload_length = (uint16_t)(length - ph->offset);
             }
         } else {
             /* This may be a packet to a forgotten connection */
             if ((bytes[0] & 0x40) == 0) {
                 ph->ptype = picoquic_packet_1rtt_protected_phi0;
             }
             else {
                 ph->ptype = picoquic_packet_1rtt_protected_phi1;
             }
             ph->payload_length = (uint16_t)((length > ph->offset)?length - ph->offset:0);
         }
    }

    return ret;
}

/* The packet number logic */
uint64_t picoquic_get_packet_number64(uint64_t highest, uint64_t mask, uint32_t pn)
{
    uint64_t expected = highest + 1;
    uint64_t not_mask_plus_one = (~mask) + 1;
    uint64_t pn64 = (expected & mask) | pn;

    if (pn64 < expected) {
        uint64_t delta1 = expected - pn64;
        uint64_t delta2 = not_mask_plus_one - delta1;
        if (delta2 < delta1) {
            pn64 += not_mask_plus_one;
        }
    } else {
        uint64_t delta1 = pn64 - expected;
        uint64_t delta2 = not_mask_plus_one - delta1;

        if (delta2 <= delta1 && (pn64 & mask) > 0) {
            /* Out of sequence packet from previous roll */
            pn64 -= not_mask_plus_one;
        }
    }

    return pn64;
}

/*
 * Decrypt the incoming packet.
 * Apply packet number decryption. This may require updating the 
 * sequence number and the offset 
 */
size_t  picoquic_decrypt_packet(picoquic_cnx_t* cnx,
    uint8_t* bytes, size_t packet_length, picoquic_packet_header* ph, 
    void * pn_enc, void* aead_context, int * already_received, picoquic_path_t* path_from)
{
    size_t decoded;
    size_t length = ph->offset + ph->payload_length; /* this may change after decrypting the PN */

    /* Might happen if the CID is not the one expected */
    if (!path_from) {
        path_from = cnx->path[0];
    }

    if (already_received != NULL) {
        *already_received = 0;
    }
    
    if (pn_enc != NULL)
    {
        /* The header length is not yet known, will only be known after the sequence number is decrypted */
        size_t encrypted_length = 4;
        size_t sample_offset = ph->pn_offset + encrypted_length;
        size_t sample_size = picoquic_pn_iv_size(pn_enc);
        uint8_t decoded_pn_bytes[4];

        if (sample_offset + sample_size > length)
        {
            sample_offset = length - sample_size;
            if (ph->pn_offset < sample_offset) {
                encrypted_length = sample_offset - ph->pn_offset;
            }
            else {
                encrypted_length = 0;
            }
        }
        if (encrypted_length > 0)
        {
            /* Decode */
            picoquic_pn_encrypt(pn_enc, bytes + sample_offset, decoded_pn_bytes, bytes + ph->pn_offset, encrypted_length);
            /* Packet encoding is varint, specialized for sequence number */
            switch (decoded_pn_bytes[0] & 0xC0) {
            case 0x00:
            case 0x40: /* single byte encoding */
                ph->pn = decoded_pn_bytes[0] & 0x7F;
                ph->pnmask = 0xFFFFFFFFFFFFFF80ull;
                ph->offset = ph->pn_offset + 1;
                ph->payload_length -= 1;
                break;
            case 0x80: /* two byte encoding */
                ph->pn = (PICOPARSE_16(decoded_pn_bytes)) & 0x3FFF;
                ph->pnmask = 0xFFFFFFFFFFFFC000ull;
                ph->offset = ph->pn_offset + 2;
                ph->payload_length -= 2;
                break;
            case 0xC0:
                ph->pn = (PICOPARSE_32(decoded_pn_bytes)) & 0x3FFFFFFF;
                ph->pnmask = 0xFFFFFFFFC0000000ull;
                ph->offset = ph->pn_offset + 4;
                ph->payload_length -= 4;
                break;
            }

            if (ph->offset > ph->pn_offset) {
                memcpy(bytes + ph->pn_offset, decoded_pn_bytes, ph->offset - ph->pn_offset);
            }
        }
        else {
            /* Invalid packet format. Avoid crash! */
            ph->pn = 0xFFFFFFFF;
            ph->pnmask = 0xFFFFFFFF00000000ull;
            ph->offset = ph->pn_offset;

            DBG_PRINTF("Invalid packet format, type: %d, epoch: %d, pc: %d, pn: %d\n",
                ph->ptype, ph->epoch, ph->pc, (int)ph->pn);
        }
    }
    else {
        /* The pn_enc algorithm was not initialized. Avoid crash! */
        ph->pn = 0xFFFFFFFF;
        ph->pnmask = 0xFFFFFFFF00000000ull;
        ph->offset = ph->pn_offset;

        DBG_PRINTF("PN dec not ready, type: %d, epoch: %d, pc: %d, pn: %d\n",
            ph->ptype, ph->epoch, ph->pc, (int)ph->pn);
    }

    /* Build a packet number to 64 bits */
    ph->pn64 = picoquic_get_packet_number64(
        (already_received==NULL)?path_from->pkt_ctx[ph->pc].send_sequence:
        path_from->pkt_ctx[ph->pc].first_sack_item.end_of_sack_range, ph->pnmask, ph->pn);

<<<<<<< HEAD
    char dest_id_str[(ph->dest_cnx_id.id_len * 2) + 1];
    snprintf_bytes(dest_id_str, (ph->dest_cnx_id.id_len * 2) + 1, ph->dest_cnx_id.id, ph->dest_cnx_id.id_len);
    if (ph->ptype == picoquic_packet_1rtt_protected_phi0 || ph->ptype == picoquic_packet_1rtt_protected_phi1) {
        LOG_EVENT(cnx, "TRANSPORT", "SHORT_HEADER_PARSED", "", "{\"type\": \"%s\", \"dcid\": \"%s\", \"pn\": %lu, \"payload_length\": %d}", picoquic_log_ptype_name(ph->ptype), dest_id_str, ph->pn64, ph->payload_length);
    } else if (ph->ptype != picoquic_packet_version_negotiation && ph->ptype != picoquic_packet_retry) {
        char srce_id_str[(ph->srce_cnx_id.id_len) + 1];
        snprintf_bytes(srce_id_str, (ph->srce_cnx_id.id_len * 2) + 1, ph->srce_cnx_id.id, ph->srce_cnx_id.id_len);
        LOG_EVENT(cnx, "TRANSPORT", "LONG_HEADER_PARSED", "", "{\"type\": \"%s\", \"dcid\": \"%s\", \"scid\": \"%s\", \"pn\": %lu, \"payload_length\": %d}", picoquic_log_ptype_name(ph->ptype), dest_id_str, srce_id_str, ph->pn64, ph->payload_length);
    } else {
        // TODO: vneg
=======
    LOG {
        char dest_id_str[(ph->dest_cnx_id.id_len * 2) + 1];
        snprintf_bytes(dest_id_str, (ph->dest_cnx_id.id_len * 2) + 1, ph->dest_cnx_id.id, ph->dest_cnx_id.id_len);
        if (ph->ptype == picoquic_packet_1rtt_protected_phi0 || ph->ptype == picoquic_packet_1rtt_protected_phi1) {
            LOG_EVENT(cnx, "TRANSPORT", "SHORT_HEADER_PARSED", "", "{\"type\": \"%s\", \"dcid\": \"%s\", \"pn\": %lu, \"payload_length\": %d}", picoquic_log_ptype_name(ph->ptype), dest_id_str, ph->pn64, ph->payload_length);
        } else if (ph->ptype != picoquic_packet_version_negotiation && ph->ptype != picoquic_packet_retry) {
            char srce_id_str[(ph->srce_cnx_id.id_len) + 1];
            snprintf_bytes(srce_id_str, (ph->srce_cnx_id.id_len * 2) + 1, ph->srce_cnx_id.id, ph->srce_cnx_id.id_len);
            LOG_EVENT(cnx, "TRANSPORT", "LONG_HEADER_PARSED", "", "{\"type\": \"%s\", \"dcid\": \"%s\", \"scid\": \"%s\", \"pn\": %lu, \"payload_length\": %d}", picoquic_log_ptype_name(ph->ptype), dest_id_str, srce_id_str, ph->pn64, ph->payload_length);
        } else {
            // TODO: vneg
        }
>>>>>>> e3266d7d
    }


    /* verify that the packet is new */
    if (already_received != NULL && picoquic_is_pn_already_received(path_from, ph->pc, ph->pn64) != 0) {
        /* Set error type: already received */
        *already_received = 1;
    } 
    
    /* by conventions, values larger than input indicate error */
    decoded = picoquic_aead_decrypt_generic(bytes + ph->offset,
                bytes + ph->offset, ph->payload_length, ph->pn64, bytes, ph->offset, aead_context);

    return decoded;
}

/**
 * See PROTOOP_NOPARAM_GET_INCOMING_PATH
 */
protoop_arg_t get_incoming_path(picoquic_cnx_t* cnx)
{
    picoquic_packet_header* ph = (picoquic_packet_header*) cnx->protoop_inputv[0];
    picoquic_path_t* path_from = NULL;

    if (picoquic_compare_connection_id(&ph->dest_cnx_id, &cnx->initial_cnxid) == 0 ||
        picoquic_compare_connection_id(&ph->dest_cnx_id, &cnx->path[0]->local_cnxid) == 0) {
        path_from = cnx->path[0];
    }

    return (protoop_arg_t) path_from;
}

picoquic_path_t* picoquic_get_incoming_path(
    picoquic_cnx_t* cnx,
    picoquic_packet_header* ph)
{
    return (picoquic_path_t*) protoop_prepare_and_run_noparam(cnx, &PROTOOP_NOPARAM_GET_INCOMING_PATH, NULL,
        ph);
}

int picoquic_parse_header_and_decrypt(
    picoquic_quic_t* quic,
    uint8_t* bytes,
    uint32_t length,
    uint32_t packet_length,
    struct sockaddr* addr_from,
    uint64_t current_time,
    picoquic_packet_header* ph,
    picoquic_cnx_t** pcnx,
    uint32_t * consumed,
    int * new_context_created)
{
    /* Parse the clear text header. Ret == 0 means an incorrect packet that could not be parsed */
    int already_received = 0;
    size_t decoded_length = 0;
    int ret = picoquic_parse_packet_header(quic, bytes, length, addr_from, ph, pcnx, 1);

    if (ret == 0) {
        /* TODO: clarify length, payload length, packet length -- special case of initial packet */
        length = ph->offset + ph->payload_length;
        *consumed = length;

        if (*pcnx == NULL && ph->ptype == picoquic_packet_initial) {
            /* Create a connection context if the CI is acceptable */
            if (packet_length < PICOQUIC_ENFORCED_INITIAL_MTU) {
                /* Unexpected packet. Reject, drop and log. */
                ret = PICOQUIC_ERROR_INITIAL_TOO_SHORT;
            }
            else {
                /* if listening is OK, listen */
                *pcnx = picoquic_create_cnx(quic, ph->dest_cnx_id, ph->srce_cnx_id, addr_from, current_time, ph->vn, NULL, NULL, 0);
                *new_context_created = (*pcnx == NULL) ? 0 : 1;
            }
        }

        /* TODO: replace switch by reference to epoch */

        if (*pcnx != NULL) {
            picoquic_path_t* path_from = picoquic_get_incoming_path(*pcnx, ph);
            switch (ph->ptype) {
            case picoquic_packet_version_negotiation:
                /* Packet is not encrypted */
                break;
            case picoquic_packet_initial:
                decoded_length = picoquic_decrypt_packet(*pcnx, bytes, packet_length, ph,
                    (*pcnx)->crypto_context[0].pn_dec,
                    (*pcnx)->crypto_context[0].aead_decrypt, &already_received, path_from);
                length = ph->offset + ph->payload_length;
                *consumed = length;
                break;
            case picoquic_packet_retry:
                /* packet is not encrypted, no sequence number. */
                ph->pn = 0;
                ph->pn64 = 0;
                ph->pnmask = 0;
                decoded_length = ph->payload_length;
                break;
            case picoquic_packet_handshake:
                decoded_length = picoquic_decrypt_packet(*pcnx, bytes, length, ph,
                    (*pcnx)->crypto_context[2].pn_dec,
                    (*pcnx)->crypto_context[2].aead_decrypt, &already_received, path_from);
                break;
            case picoquic_packet_0rtt_protected:
                decoded_length = picoquic_decrypt_packet(*pcnx, bytes, length, ph,
                    (*pcnx)->crypto_context[1].pn_dec,
                    (*pcnx)->crypto_context[1].aead_decrypt, &already_received, path_from);
                break;
            case picoquic_packet_1rtt_protected_phi0:
            case picoquic_packet_1rtt_protected_phi1:
                /* TODO : roll key based on PHI */
                /* AEAD Decrypt, in place */
                decoded_length = picoquic_decrypt_packet(*pcnx, bytes, length, ph,
                    (*pcnx)->crypto_context[3].pn_dec,
                    (*pcnx)->crypto_context[3].aead_decrypt, &already_received, path_from);
                break;
            default:
                /* Packet type error. Log and ignore */
                ret = PICOQUIC_ERROR_DETECTED;
                break;
            }

            /* TODO: consider the error "too soon" */
            if (decoded_length > (length - ph->offset)) {
                ret = PICOQUIC_ERROR_AEAD_CHECK;
                if (*new_context_created) {
                    picoquic_delete_cnx(*pcnx);
                    *pcnx = NULL;
                    *new_context_created = 0;
                }
            }
            else if (already_received != 0) {
                ret = PICOQUIC_ERROR_DUPLICATE;
            }
            else {
                ph->payload_length = (uint16_t)decoded_length;
            }
        }
        else if (ph->ptype == picoquic_packet_1rtt_protected_phi0 ||
            ph->ptype == picoquic_packet_1rtt_protected_phi1)
        {
            /* This may be a stateles reset */
            *pcnx = picoquic_cnx_by_net(quic, addr_from);

            if (*pcnx != NULL && length >= PICOQUIC_RESET_PACKET_MIN_SIZE &&
                memcmp(bytes + length - PICOQUIC_RESET_SECRET_SIZE,
                (*pcnx)->path[0]->reset_secret, PICOQUIC_RESET_SECRET_SIZE) == 0) {
                ret = PICOQUIC_ERROR_STATELESS_RESET;
            }
            else {
                *pcnx = NULL;
            }
        }
    }

    return ret;
}

/*
 * Processing of a version renegotiation packet.
 *
 * From the specification: When the client receives a Version Negotiation packet 
 * from the server, it should select an acceptable protocol version. If the server
 * lists an acceptable version, the client selects that version and reattempts to
 * create a connection using that version. Though the contents of a packet might
 * not change in response to version negotiation, a client MUST increase the packet
 * number it uses on every packet it sends. Packets MUST continue to use long headers
 * and MUST include the new negotiated protocol version.
 */
int picoquic_incoming_version_negotiation(
    picoquic_cnx_t* cnx,
    uint8_t* bytes,
    uint32_t length,
    struct sockaddr* addr_from,
    picoquic_packet_header* ph,
    uint64_t current_time)
{
    /* Parse the content */
    int ret = -1;
#ifdef _WINDOWS
    UNREFERENCED_PARAMETER(addr_from);
#endif

    if (picoquic_compare_connection_id(&ph->dest_cnx_id, &cnx->path[0]->local_cnxid) != 0 || ph->vn != 0) {
        /* Packet that do not match the "echo" checks should be logged and ignored */
        ret = 0;
    } else {
        /* Trying to renegotiate the version, just ignore the packet if not good. */
        ret = picoquic_reset_cnx_version(cnx, bytes + ph->offset, length - ph->offset, current_time);
    }

    return ret;
}

/*
 * Send a version negotiation packet in response to an incoming packet
 * sporting the wrong version number.
 */

int picoquic_prepare_version_negotiation(
    picoquic_quic_t* quic,
    struct sockaddr* addr_from,
    struct sockaddr* addr_to,
    unsigned long if_index_to,
    picoquic_packet_header* ph)
{
    int ret = -1;
    picoquic_stateless_packet_t* sp = picoquic_create_stateless_packet(quic);

    if (sp != NULL) {
        uint8_t* bytes = sp->bytes;
        size_t byte_index = 0;

        /* Packet type set to random value for version negotiation */
        picoquic_public_random(bytes + byte_index, 1);
        bytes[byte_index++] |= 0x80;
        /* Set the version number to zero */
        picoformat_32(bytes + byte_index, 0);
        byte_index += 4;
        /* Encode the ID lengths */
        bytes[byte_index++] = picoquic_create_packet_header_cnxid_lengths(ph->srce_cnx_id.id_len, ph->dest_cnx_id.id_len);
        /* Copy the incoming connection ID */
        byte_index += picoquic_format_connection_id(bytes + byte_index, PICOQUIC_MAX_PACKET_SIZE - byte_index, ph->srce_cnx_id);
        byte_index += picoquic_format_connection_id(bytes + byte_index, PICOQUIC_MAX_PACKET_SIZE - byte_index, ph->dest_cnx_id);
        
        /* Set the payload to the list of versions */
        for (size_t i = 0; i < picoquic_nb_supported_versions; i++) {
            picoformat_32(bytes + byte_index, picoquic_supported_versions[i].version);
            byte_index += 4;
        }
        /* Set length and addresses, and queue. */
        sp->length = byte_index;
        memset(&sp->addr_to, 0, sizeof(sp->addr_to));
        memcpy(&sp->addr_to, addr_from,
            (addr_from->sa_family == AF_INET) ? sizeof(struct sockaddr_in) : sizeof(struct sockaddr_in6));
        memset(&sp->addr_local, 0, sizeof(sp->addr_local));
        memcpy(&sp->addr_local, addr_to,
            (addr_to->sa_family == AF_INET) ? sizeof(struct sockaddr_in) : sizeof(struct sockaddr_in6));
        sp->if_index_local = if_index_to;
        picoquic_queue_stateless_packet(quic, sp);
    }

    return ret;
}

/*
 * Process an unexpected connection ID. This could be an old packet from a 
 * previous connection. If the packet type correspond to an encrypted value,
 * the server can respond with a public reset.
 *
 * Per draft 14, the stateless reset starts with the packet code 0K110000.
 * The packet has after the first byte at least 20 random bytes, and then
 * the 16 bytes reset token.
 */
void picoquic_process_unexpected_cnxid(
    picoquic_quic_t* quic,
    uint32_t length,
    struct sockaddr* addr_from,
    struct sockaddr* addr_to,
    unsigned long if_index_to,
    picoquic_packet_header* ph)
{
    if (length > PICOQUIC_RESET_PACKET_MIN_SIZE && 
        (ph->ptype == picoquic_packet_1rtt_protected_phi0 || 
            ph->ptype == picoquic_packet_1rtt_protected_phi1)) {
        picoquic_stateless_packet_t* sp = picoquic_create_stateless_packet(quic);
        if (sp != NULL) {
            uint32_t pad_size = length - 17;
            uint8_t* bytes = sp->bytes;
            size_t byte_index = 0;

            if (pad_size > 20) {
                pad_size = (uint32_t)picoquic_public_uniform_random(pad_size - 20) + 20;
            }
            else {
                pad_size = 20;
            }

            /* Packet type set to short header */
            bytes[byte_index++] = (ph->ptype == picoquic_packet_1rtt_protected_phi0) ? 0x30 : 0x70;
            /* Add the random bytes */
            picoquic_public_random(bytes + byte_index, pad_size);
            byte_index += pad_size;
            /* Add the public reset secret */
            (void)picoquic_create_cnxid_reset_secret(quic, &ph->dest_cnx_id, bytes + byte_index);
            byte_index += PICOQUIC_RESET_SECRET_SIZE;
            sp->length = byte_index;
            memset(&sp->addr_to, 0, sizeof(sp->addr_to));
            memcpy(&sp->addr_to, addr_from,
                (addr_from->sa_family == AF_INET) ? sizeof(struct sockaddr_in) : sizeof(struct sockaddr_in6));
            memset(&sp->addr_local, 0, sizeof(sp->addr_local));
            memcpy(&sp->addr_local, addr_to,
                (addr_to->sa_family == AF_INET) ? sizeof(struct sockaddr_in) : sizeof(struct sockaddr_in6));
            sp->if_index_local = if_index_to;
            picoquic_queue_stateless_packet(quic, sp);
        }
    }
}

/*
 * Queue a stateless retry packet
 */

void picoquic_queue_stateless_retry(picoquic_cnx_t* cnx,
    picoquic_packet_header* ph, struct sockaddr* addr_from,
    struct sockaddr* addr_to,
    unsigned long if_index_to,
    uint8_t * token,
    size_t token_length)
{
    picoquic_stateless_packet_t* sp = picoquic_create_stateless_packet(cnx->quic);
    size_t checksum_length = picoquic_get_checksum_length(cnx, 1);

    if (sp != NULL) {
        uint8_t* bytes = sp->bytes;
        uint32_t byte_index = 0;
        size_t data_bytes = 0;
        uint32_t header_length = 0;
        uint32_t pn_offset;
        uint32_t pn_length;
        uint8_t odcil_random = ((uint8_t)picoquic_public_uniform_random(256))&0xF0;

        cnx->path[0]->remote_cnxid = ph->srce_cnx_id;

        byte_index = header_length = picoquic_create_packet_header(cnx, picoquic_packet_retry,
            cnx->path[0],
            0, bytes, &pn_offset, &pn_length);

        
        /* use same encoding as packet header */
        bytes[byte_index++] = odcil_random|picoquic_create_packet_header_cnxid_lengths(0, cnx->initial_cnxid.id_len);

        byte_index += picoquic_format_connection_id(bytes + byte_index,
            PICOQUIC_MAX_PACKET_SIZE - byte_index - checksum_length, cnx->initial_cnxid);
        byte_index += (uint32_t)data_bytes;
        memcpy(&bytes[byte_index], token, token_length);
        byte_index += (uint32_t)token_length;

        sp->length = byte_index;


        memset(&sp->addr_to, 0, sizeof(sp->addr_to));
        memcpy(&sp->addr_to, addr_from,
            (addr_from->sa_family == AF_INET) ? sizeof(struct sockaddr_in) : sizeof(struct sockaddr_in6));
        memset(&sp->addr_local, 0, sizeof(sp->addr_local));
        memcpy(&sp->addr_local, addr_to,
            (addr_to->sa_family == AF_INET) ? sizeof(struct sockaddr_in) : sizeof(struct sockaddr_in6));
        sp->if_index_local = if_index_to;
        picoquic_queue_stateless_packet(cnx->quic, sp);
    }
}

/*
 * Processing of an incoming client initial packet,
 * on an unknown connection context.
 */

int picoquic_incoming_initial(
    picoquic_cnx_t** pcnx,
    uint8_t* bytes,
    struct sockaddr* addr_from,
    struct sockaddr* addr_to,
    unsigned long if_index_to,
    picoquic_packet_header* ph,
    uint64_t current_time,
    int new_context_created)
{
    int ret = 0;
    size_t extra_offset = 0;

    /* Logic to test the retry token.
     * TODO: this should probably be implemented as a callback */
    if ((*pcnx)->quic->flags&picoquic_context_check_token) {
        uint8_t * base;
        size_t len;
        uint8_t token[16];

        if (addr_from->sa_family == AF_INET) {
            struct sockaddr_in * a4 = (struct sockaddr_in *)addr_from;
            len = 4;
            base = (uint8_t *)&a4->sin_addr;
        }
        else {
            struct sockaddr_in6 * a6 = (struct sockaddr_in6 *)addr_from;
            len = 16;
            base = (uint8_t *)&a6->sin6_addr;
        }

        if (picoquic_get_retry_token((*pcnx)->quic, base, len,
            token, sizeof(token)) != 0)
        {
            ret = PICOQUIC_ERROR_MEMORY;
        }
        else {
            if (ph->token_length != sizeof(token) ||
                memcmp(token, bytes + ph->token_offset, sizeof(token)) != 0)
            {
                picoquic_queue_stateless_retry(*pcnx, ph,
                    addr_from, addr_to, if_index_to, token, sizeof(token));
                ret = PICOQUIC_ERROR_RETRY;
            }
        }
    }

    /* decode the incoming frames */
    if (ret == 0) {
        picoquic_path_t* path_x = (*pcnx)->path[0];
        ret = picoquic_decode_frames(*pcnx,
            bytes + ph->offset + extra_offset, ph->payload_length - extra_offset, ph->epoch, current_time, path_x);
    }

    /* processing of client initial packet */
    if (ret == 0) {
        /* initialization of context & creation of data */
        /* TODO: find path to send data produced by TLS. */
        ret = picoquic_tls_stream_process(*pcnx);
    }

    if (ret != 0 || (*pcnx)->cnx_state == picoquic_state_disconnected) {
        /* This is bad. If this is an initial attempt, delete the connection */
        if (new_context_created) {
            picoquic_delete_cnx(*pcnx);
            *pcnx = NULL;
            ret = PICOQUIC_ERROR_CONNECTION_DELETED;
        }
    }
    else {
        /* remember the local address on which the initial packet arrived. */
        (*pcnx)->path[0]->if_index_local = if_index_to;
        (*pcnx)->path[0]->local_addr_len = (addr_to->sa_family == AF_INET) ? sizeof(struct sockaddr_in) : sizeof(struct sockaddr_in6);
        memcpy(&(*pcnx)->path[0]->local_addr, addr_to, (*pcnx)->path[0]->local_addr_len);
    }

    return ret;
}

/*
 * Processing of a server retry
 *
 * The packet number and connection ID fields echo the corresponding fields from the 
 * triggering client packet. This allows a client to verify that the server received its packet.
 *
 * A Server Stateless Retry packet is never explicitly acknowledged in an ACK frame by a client.
 * Receiving another Client Initial packet implicitly acknowledges a Server Stateless Retry packet.
 *
 * After receiving a Server Stateless Retry packet, the client uses a new Client Initial packet 
 * containing the next token. In effect, the next cryptographic
 * handshake message is sent on a new connection. 
 */

int picoquic_incoming_retry(
    picoquic_cnx_t* cnx,
    uint8_t* bytes,
    picoquic_packet_header* ph,
    uint64_t current_time)
{
    int ret = 0;
    size_t token_length = 0;
    uint8_t * token = NULL;

    if (cnx->cnx_state != picoquic_state_client_init_sent && cnx->cnx_state != picoquic_state_client_init_resent) {
        ret = PICOQUIC_ERROR_UNEXPECTED_PACKET;
    } else {
        /* Verify that the header is a proper echo of what was sent */
        if (ph->vn != picoquic_supported_versions[cnx->version_index].version) {
            /* Packet that do not match the "echo" checks should be logged and ignored */
            ret = PICOQUIC_ERROR_UNEXPECTED_PACKET;
        } else if (ph->pn64 != 0) {
            /* after draft-12, PN is required to be 0 */
            ret = PICOQUIC_ERROR_UNEXPECTED_PACKET;
        }
    }

    if (ret == 0) {
        /* Parse the retry frame */
        size_t byte_index = ph->offset;
        uint8_t odcil;
        uint8_t unused_cil;

        picoquic_parse_packet_header_cnxid_lengths(bytes[byte_index++], &unused_cil, &odcil);


        if (odcil != cnx->initial_cnxid.id_len || odcil + 1 > ph->payload_length ||
            memcmp(cnx->initial_cnxid.id, &bytes[byte_index], odcil) != 0) {
            /* malformed ODCIL, or does not match initial cid; ignore */
            ret = PICOQUIC_ERROR_UNEXPECTED_PACKET;
        } else {
            byte_index += odcil;
            token_length = ph->offset + ph->payload_length - byte_index;

            if (token_length > 0) {
                token = malloc(token_length);
                if (token == NULL) {
                    ret = PICOQUIC_ERROR_MEMORY;
                } else {
                    memcpy(token, &bytes[byte_index], token_length);
                }
            }
        }
    }

    if (ret == 0) {
        /* reset the initial CNX_ID to the version sent by the server */
        cnx->initial_cnxid = ph->srce_cnx_id;

        /* keep a copy of the retry token */
        if (cnx->retry_token != NULL) {
            free(cnx->retry_token);
        }
        cnx->retry_token = token;
        cnx->retry_token_length = (uint32_t)token_length;

        picoquic_reset_cnx(cnx, current_time);
    }

    if (ret == 0) {
        /* Mark the packet as not required for ack */
        ret = PICOQUIC_ERROR_RETRY;
    }

    return ret;
}

/*
 * Processing of a server clear text packet.
 */

int picoquic_incoming_server_cleartext(
    picoquic_cnx_t* cnx,
    uint8_t* bytes,
    struct sockaddr* addr_to,
    unsigned long if_index_to,
    picoquic_packet_header* ph,
    uint64_t current_time)
{
    int ret = 0;
#ifdef _WINDOWS
    UNREFERENCED_PARAMETER(addr_to);
    UNREFERENCED_PARAMETER(if_index_to);
#endif

    if (cnx->cnx_state == picoquic_state_client_init_sent || cnx->cnx_state == picoquic_state_client_init_resent) {
        picoquic_set_cnx_state(cnx, picoquic_state_client_handshake_start);
    }

    int restricted = cnx->cnx_state != picoquic_state_client_handshake_start && cnx->cnx_state != picoquic_state_client_handshake_progress;

    /* Check the server cnx id */
    if (picoquic_is_connection_id_null(cnx->path[0]->remote_cnxid) && restricted == 0) {
        /* On first response from the server, copy the cnx ID and the incoming address */
        cnx->path[0]->remote_cnxid = ph->srce_cnx_id;
        cnx->path[0]->local_addr_len = (addr_to->sa_family == AF_INET) ? sizeof(struct sockaddr_in) : sizeof(struct sockaddr_in6);
        memcpy(&cnx->path[0]->local_addr, addr_to, cnx->path[0]->local_addr_len);
    }
    else if (picoquic_compare_connection_id(&cnx->path[0]->remote_cnxid, &ph->srce_cnx_id) != 0) {
        ret = PICOQUIC_ERROR_CNXID_CHECK; /* protocol error */
    }


    if (ret == 0) {
        /* Accept the incoming frames */
        picoquic_path_t* path_x = cnx->path[0];
        ret = picoquic_decode_frames(cnx,
            bytes + ph->offset, ph->payload_length, ph->epoch, current_time, path_x);
    }

    /* processing of initial packet */
    if (ret == 0 && restricted == 0) {
        ret = picoquic_tls_stream_process(cnx);
    }

    if (ret != 0) {
        /* This is bad. should just delete the context, log the packet, etc */
    }


    return ret;
}

/*
 * Processing of client clear text packet.
 */
int picoquic_incoming_client_cleartext(
    picoquic_cnx_t* cnx,
    uint8_t* bytes,
    picoquic_packet_header* ph,
    uint64_t current_time)
{
    int ret = 0;

    if (cnx->cnx_state == picoquic_state_server_init
        || cnx->cnx_state == picoquic_state_server_handshake
        || cnx->cnx_state == picoquic_state_server_almost_ready
        || cnx->cnx_state == picoquic_state_server_ready) {
        if (picoquic_compare_connection_id(&ph->srce_cnx_id, &cnx->path[0]->remote_cnxid) != 0) {
            ret = PICOQUIC_ERROR_CNXID_CHECK;
        } else {
            /* Accept the incoming frames */
            picoquic_path_t* path_x = cnx->path[0];
            ret = picoquic_decode_frames(cnx,
                bytes + ph->offset, ph->payload_length, ph->epoch, current_time, path_x);

            /* processing of client clear text packet */
            if (ret == 0) {
                /* initialization of context & creation of data */
                /* TODO: find path to send data produced by TLS. */
                ret = picoquic_tls_stream_process(cnx);
            }

            if (ret != 0) {
                /* This is bad. should just delete the context, log the packet, etc */
            }
        }
    } else {
        /* Not expected. Log and ignore. */
        ret = PICOQUIC_ERROR_UNEXPECTED_PACKET;
    }

    return ret;
}

/*
* Processing of stateless reset packet.
*/
int picoquic_incoming_stateless_reset(
    picoquic_cnx_t* cnx)
{
    /* Stateless reset. The connection should be abandonned */
    picoquic_set_cnx_state(cnx, picoquic_state_disconnected);

    if (cnx->callback_fn) {
        (cnx->callback_fn)(cnx, 0, NULL, 0, picoquic_callback_stateless_reset, cnx->callback_ctx);
    }

    return PICOQUIC_ERROR_AEAD_CHECK;
}

/*
 * Processing of 0-RTT packet 
 */

int picoquic_incoming_0rtt(
    picoquic_cnx_t* cnx,
    uint8_t* bytes,
    picoquic_packet_header* ph,
    uint64_t current_time)
{
    int ret = 0;

    if (!(picoquic_compare_connection_id(&ph->dest_cnx_id , &cnx->initial_cnxid)==0 ||
        picoquic_compare_connection_id(&ph->dest_cnx_id, &cnx->path[0]->local_cnxid) == 0) ||
        picoquic_compare_connection_id(&ph->srce_cnx_id, &cnx->path[0]->remote_cnxid) != 0 ) {
        ret = PICOQUIC_ERROR_CNXID_CHECK;
    } else if (cnx->cnx_state == picoquic_state_server_almost_ready || cnx->cnx_state == picoquic_state_server_ready) {
        if (ph->vn != picoquic_supported_versions[cnx->version_index].version) {
            ret = picoquic_connection_error(cnx, PICOQUIC_TRANSPORT_PROTOCOL_VIOLATION, 0);
        } else {
            /* Accept the incoming frames */
            picoquic_path_t* path_x = cnx->path[0];
            ret = picoquic_decode_frames(cnx,
                bytes + ph->offset, ph->payload_length, ph->epoch, current_time, path_x);

            if (ret == 0) {
                /* Processing of TLS messages -- EOED */
                ret = picoquic_tls_stream_process(cnx);
            }
        }
    } else {
        /* Not expected. Log and ignore. */
        ret = PICOQUIC_ERROR_UNEXPECTED_PACKET;
    }

    return ret;
}


/**
 * See PROTOOP_NOPARAM_INCOMING_ENCRYPTED
 */
protoop_arg_t incoming_encrypted(picoquic_cnx_t *cnx)
{
    /* Is argc at the right value? */
    if (cnx->protoop_inputc != 4) {
        printf("Not matching number of arguments: %d != %d\n", cnx->protoop_inputc, 4);
        return PICOQUIC_ERROR_PROTOCOL_OPERATION_UNEXEPECTED_ARGC;
    }

    uint8_t* bytes = (uint8_t *) cnx->protoop_inputv[0];
    picoquic_packet_header* ph = (picoquic_packet_header *) cnx->protoop_inputv[1];
    struct sockaddr* addr_from = (struct sockaddr *) cnx->protoop_inputv[2];
    uint64_t current_time = (uint64_t) cnx->protoop_inputv[3];

    int ret = 0;
    picoquic_packet_context_enum pc = ph->pc;
    picoquic_path_t* path_x = picoquic_get_incoming_path(cnx, ph);

    if (!path_x) {
        ret = PICOQUIC_ERROR_CNXID_CHECK;
    } else if (cnx->cnx_state < picoquic_state_client_almost_ready) {
        /* handshake is not complete. Just ignore the packet */
        ret = PICOQUIC_ERROR_UNEXPECTED_PACKET;
    } else if (cnx->cnx_state == picoquic_state_disconnected) {
        /* Connection is disconnected. Just ignore the packet */
        ret = PICOQUIC_ERROR_UNEXPECTED_PACKET;
    }
    else {
        /* Packet is correct */
        if (ph->pn64 > path_x->pkt_ctx[pc].first_sack_item.end_of_sack_range) {
            cnx->current_spin = ph->spin ^ cnx->client_mode;
            if (ph->has_spin_bit && cnx->current_spin != cnx->prev_spin) {
                // got an edge 
                cnx->prev_spin = cnx->current_spin;
                cnx->spin_edge = 1;
                cnx->spin_vec = (ph->spin_vec == 3) ? 3 : (ph->spin_vec + 1);
                cnx->spin_last_trigger = picoquic_get_quic_time(cnx->quic);
            }
        }

        /* Do not process data in closing or draining modes */
        if (cnx->cnx_state >= picoquic_state_closing_received) {
            /* only look for closing frames in closing modes */
            if (cnx->cnx_state == picoquic_state_closing) {
                int closing_received = 0;

                ret = picoquic_decode_closing_frames(cnx,
                    bytes + ph->offset, ph->payload_length, &closing_received);

                if (ret == 0) {
                    if (closing_received) {
                        if (cnx->client_mode) {
                            picoquic_set_cnx_state(cnx, picoquic_state_disconnected);
                        }
                        else {
                            picoquic_set_cnx_state(cnx, picoquic_state_draining);
                        }
                    }
                    else {
                        path_x->pkt_ctx[ph->pc].ack_needed = 1;
                    }
                }
            }
            else {
                /* Just ignore the packets in closing received or draining mode */
                ret = PICOQUIC_ERROR_UNEXPECTED_PACKET;
            }
        }
        else {
            /* Compare the packet address to the current path value */
            if (picoquic_compare_addr((struct sockaddr *)&path_x->peer_addr,
                (struct sockaddr *)addr_from) != 0 &&
                (((addr_from->sa_family != AF_INET) || ((struct sockaddr_in *) addr_from)->sin_addr.s_addr != 0))) /* This line is a pure hotfix for UDP src address being 0.0.0.0 */
            {
                uint8_t buffer[16];
                size_t challenge_length;
                /* Address origin different than expected. Update */
                path_x->peer_addr_len = (addr_from->sa_family == AF_INET) ? sizeof(struct sockaddr_in) : sizeof(struct sockaddr_in6);
                memcpy(&path_x->peer_addr, addr_from, path_x->peer_addr_len);
                /* Reset the path challenge */
                path_x->challenge = picoquic_public_random_64();
                path_x->challenge_verified = 0;
                path_x->challenge_time = current_time + path_x->retransmit_timer;
                path_x->challenge_repeat_count = 0;
                /* Create a path challenge misc frame */
                if (picoquic_prepare_path_challenge_frame(cnx, buffer, sizeof(buffer),
                    &challenge_length, path_x) == 0) {
                    if (picoquic_queue_misc_frame(cnx, buffer, challenge_length)) {
                        /* if we cannot send the challenge, just accept packets */
                        path_x->challenge_verified = 1;
                    }
                }
            }
            /* Accept the incoming frames */
            ret = picoquic_decode_frames(cnx,
                bytes + ph->offset, ph->payload_length, ph->epoch, current_time, path_x);
        }

        if (ret == 0) {
            /* Processing of TLS messages  */
            ret = picoquic_tls_stream_process(cnx);
        }
    }

    return (protoop_arg_t) ret;
}

/*
 * Processing of client encrypted packet.
 */
int picoquic_incoming_encrypted(
    picoquic_cnx_t* cnx,
    uint8_t* bytes,
    picoquic_packet_header* ph,
    struct sockaddr* addr_from,
    uint64_t current_time)
{
    return (int) protoop_prepare_and_run_noparam(cnx, &PROTOOP_NOPARAM_INCOMING_ENCRYPTED, NULL,
        bytes, ph, addr_from, current_time);
}

/*
* Processing of the packet that was just received from the network.
*/

int picoquic_incoming_segment(
    picoquic_quic_t* quic,
    uint8_t* bytes,
    uint32_t length,
    uint32_t packet_length,
    uint32_t * consumed,
    struct sockaddr* addr_from,
    struct sockaddr* addr_to,
    int if_index_to,
    uint64_t current_time,
    picoquic_connection_id_t * previous_dest_id)
{
    int ret = 0;
    picoquic_cnx_t* cnx = NULL;
    picoquic_packet_header ph;
    int new_context_created = 0;

    /* Parse the header and decrypt the packet */
    ret = picoquic_parse_header_and_decrypt(quic, bytes, length, packet_length, addr_from,
        current_time, &ph, &cnx, consumed, &new_context_created);
<<<<<<< HEAD
    if (cnx != NULL) {
        PUSH_LOG_CTX(cnx, "\"packet_type\": \"%s\", \"pn\": %lu", picoquic_log_ptype_name(ph.ptype), ph.pn64);
    }
=======
    PUSH_LOG_CTX(cnx, "\"packet_type\": \"%s\", \"pn\": %lu", picoquic_log_ptype_name(ph.ptype), ph.pn64);
>>>>>>> e3266d7d

    /* Verify that the segment coalescing is for the same destination ID */
    if (ret == 0) {
        if (picoquic_is_connection_id_null(*previous_dest_id)) {
            *previous_dest_id = ph.dest_cnx_id;
        }
        else if (picoquic_compare_connection_id(previous_dest_id, &ph.dest_cnx_id) != 0) {
            ret = PICOQUIC_ERROR_CNXID_SEGMENT;

        }
    }

    /* Log the incoming packet */
    picoquic_log_decrypted_segment(quic->F_log, 1, cnx, 1, &ph, bytes, (uint32_t)*consumed, ret);

    if (ret == 0) {
        if (cnx == NULL) {
            if (ph.version_index < 0 && ph.vn != 0) {
                /* use the result of parsing to consider version negotiation */
                picoquic_prepare_version_negotiation(quic, addr_from, addr_to, if_index_to, &ph);
            }
            else {
                /* Unexpected packet. Reject, drop and log. */
                if (!picoquic_is_connection_id_null(ph.dest_cnx_id)) {
                    picoquic_process_unexpected_cnxid(quic, length, addr_from, addr_to, if_index_to, &ph);
                }
                ret = PICOQUIC_ERROR_DETECTED;
            }
        }
        else {
            /* TO DO: Find the incoming path */
            /* TO DO: update each of the incoming functions, since the packet is already decrypted. */
            /* Hook for performing action when connection received new packet */
            picoquic_received_packet(cnx, quic->rcv_socket);
            picoquic_path_t *path = (picoquic_path_t *) protoop_prepare_and_run_noparam(cnx, &PROTOOP_NOPARAM_GET_INCOMING_PATH, NULL, &ph);
            picoquic_received_segment(cnx, &ph, path, *consumed);
<<<<<<< HEAD
            if (cnx != NULL) {
                PUSH_LOG_CTX(cnx, "\"path\": \"%p\"", path);
            }
=======
            PUSH_LOG_CTX(cnx, "\"path\": \"%p\"", path);
>>>>>>> e3266d7d

            switch (ph.ptype) {
            case picoquic_packet_version_negotiation:
                if (cnx->cnx_state == picoquic_state_client_init_sent) {
                    /* Proceed with version negotiation*/
                    ret = picoquic_incoming_version_negotiation(
                        cnx, bytes, length, addr_from, &ph, current_time);
                }
                else {
                    /* This is an unexpected packet. Log and drop.*/
                    DBG_PRINTF("Unexpected packet (%d), type: %d, epoch: %d, pc: %d, pn: %d\n",
                        cnx->client_mode, ph.ptype, ph.epoch, ph.pc, (int) ph.pn);
                    ret = PICOQUIC_ERROR_DETECTED;
                }
                break;
            case picoquic_packet_initial:
                /* Initial packet: either crypto handshakes or acks. */
                if (picoquic_compare_connection_id(&ph.dest_cnx_id, &cnx->initial_cnxid) == 0 ||
                    picoquic_compare_connection_id(&ph.dest_cnx_id, &cnx->path[0]->local_cnxid) == 0) {
                    /* Verify that the source CID matches expectation */
                    if (picoquic_is_connection_id_null(cnx->path[0]->remote_cnxid)) {
                        cnx->path[0]->remote_cnxid = ph.srce_cnx_id;
                    } else if (picoquic_compare_connection_id(&cnx->path[0]->remote_cnxid, &ph.srce_cnx_id) != 0) {
                        DBG_PRINTF("Error wrong srce cnxid (%d), type: %d, epoch: %d, pc: %d, pn: %d\n",
                            cnx->client_mode, ph.ptype, ph.epoch, ph.pc, (int)ph.pn);
                        ret = PICOQUIC_ERROR_UNEXPECTED_PACKET;
                    }
                    if (ret == 0) {
                        if (cnx->client_mode == 0) {
                            /* TODO: finish processing initial connection packet */
                            ret = picoquic_incoming_initial(&cnx, bytes,
                                addr_from, addr_to, if_index_to, &ph, current_time, new_context_created);
                        }
                        else {
                            /* TODO: this really depends on the current receive epoch */
                            ret = picoquic_incoming_server_cleartext(cnx, bytes, addr_to, if_index_to, &ph, current_time);
                        }
                    }
                } else {
                    DBG_PRINTF("Error detected (%d), type: %d, epoch: %d, pc: %d, pn: %d\n",
                        cnx->client_mode, ph.ptype, ph.epoch, ph.pc, (int)ph.pn);
                    ret = PICOQUIC_ERROR_DETECTED;
                }
                break;
            case picoquic_packet_retry:
                /* TODO: server retry is completely revised in the new version. */
                ret = picoquic_incoming_retry(cnx, bytes, &ph, current_time);
                break;
            case picoquic_packet_handshake:
                if (cnx->client_mode)
                {
                    ret = picoquic_incoming_server_cleartext(cnx, bytes, addr_to, if_index_to, &ph, current_time);
                }
                else
                {
                    ret = picoquic_incoming_client_cleartext(cnx, bytes, &ph, current_time);
                }
                break;
            case picoquic_packet_0rtt_protected:
                /* TODO : decrypt with 0RTT key */
                ret = picoquic_incoming_0rtt(cnx, bytes, &ph, current_time);
                break;
            case picoquic_packet_1rtt_protected_phi0:
            case picoquic_packet_1rtt_protected_phi1:
                ret = picoquic_incoming_encrypted(cnx, bytes, &ph, addr_from, current_time);
                /* TODO : roll key based on PHI */
                break;
            default:
                /* Packet type error. Log and ignore */
                DBG_PRINTF("Unexpected packet type (%d), type: %d, epoch: %d, pc: %d, pn: %d\n",
                    cnx->client_mode, ph.ptype, ph.epoch, ph.pc, (int) ph.pn);
                ret = PICOQUIC_ERROR_DETECTED;
                break;
            }
<<<<<<< HEAD
            if (cnx != NULL) {
                POP_LOG_CTX(cnx);
            }
=======
            POP_LOG_CTX(cnx);
>>>>>>> e3266d7d
        }
    } else if (ret == PICOQUIC_ERROR_STATELESS_RESET) {
        ret = picoquic_incoming_stateless_reset(cnx);
    }

    if (ret == 0 || ret == PICOQUIC_ERROR_SPURIOUS_REPEAT) {
        if (cnx != NULL && cnx->cnx_state != picoquic_state_disconnected &&
            ph.ptype != picoquic_packet_version_negotiation) {
            /* Mark the sequence number as received */
            /* FIXME */
            picoquic_path_t* path_x = picoquic_get_incoming_path(cnx, &ph);
            ret = picoquic_record_pn_received(cnx, path_x, ph.pc, ph.pn64, current_time);
        }
        if (cnx != NULL) {
            picoquic_cnx_set_next_wake_time(cnx, current_time, 1);
        }
    } else if (ret == PICOQUIC_ERROR_DUPLICATE) {
        /* Bad packets are dropped silently, but duplicates should be acknowledged */
        if (cnx != NULL) {
            /* FIXME */
            picoquic_path_t* path_x = picoquic_get_incoming_path(cnx, &ph);
            path_x->pkt_ctx[ph.pc].ack_needed = 1;
        }
        ret = -1;
    } else if (ret == PICOQUIC_ERROR_AEAD_CHECK || ret == PICOQUIC_ERROR_INITIAL_TOO_SHORT ||
        ret == PICOQUIC_ERROR_UNEXPECTED_PACKET || ret == PICOQUIC_ERROR_FNV1A_CHECK ||
        ret == PICOQUIC_ERROR_CNXID_CHECK ||
        ret == PICOQUIC_ERROR_RETRY || ret == PICOQUIC_ERROR_DETECTED ||
        ret == PICOQUIC_ERROR_CONNECTION_DELETED ||
        ret == PICOQUIC_ERROR_CNXID_SEGMENT) {
        /* Bad packets are dropped silently */

        DBG_PRINTF("Packet (%d) dropped, t: %d, e: %d, pc: %d, pn: %d, l: %d, ret : %x\n",
            (cnx == NULL) ? -1 : cnx->client_mode, ph.ptype, ph.epoch, ph.pc, (int)ph.pn,
            length, ret);
        ret = -1;
    } else if (ret == 1) {
        /* wonder what happened ! */
        DBG_PRINTF("Packet (%d) get ret=1, t: %d, e: %d, pc: %d, pn: %d, l: %d\n",
            (cnx == NULL) ? -1 : cnx->client_mode, ph.ptype, ph.epoch, ph.pc, (int)ph.pn, length);
        ret = -1;
    } else if (ret != 0) {
        DBG_PRINTF("Packet (%d) error, t: %d, e: %d, pc: %d, pn: %d, l: %d, ret : %x\n",
            (cnx == NULL) ? -1 : cnx->client_mode, ph.ptype, ph.epoch, ph.pc, (int)ph.pn, length, ret);
        ret = -1;
    }

<<<<<<< HEAD
    if (cnx != NULL) {
        POP_LOG_CTX(cnx);
    }
=======
    POP_LOG_CTX(cnx);
>>>>>>> e3266d7d
    return ret;
}

int picoquic_incoming_packet(
    picoquic_quic_t* quic,
    uint8_t* bytes,
    uint32_t length,
    struct sockaddr* addr_from,
    struct sockaddr* addr_to,
    int if_index_to,
    uint64_t current_time)
{
    uint32_t consumed_index = 0;
    int ret = 0;
    picoquic_connection_id_t previous_destid = picoquic_null_connection_id;


    while (consumed_index < length) {
        uint32_t consumed = 0;

        ret = picoquic_incoming_segment(quic, bytes + consumed_index, 
            length - consumed_index, length,
            &consumed, addr_from, addr_to, if_index_to, current_time, &previous_destid);

        if (ret == 0) {
            consumed_index += consumed;
        } else {
            ret = 0;
            break;
        }
    }

    return ret;
}

void packet_register_noparam_protoops(picoquic_cnx_t *cnx)
{
    register_noparam_protoop(cnx, &PROTOOP_NOPARAM_INCOMING_ENCRYPTED, &incoming_encrypted);
    register_noparam_protoop(cnx, &PROTOOP_NOPARAM_GET_INCOMING_PATH, &get_incoming_path);
}<|MERGE_RESOLUTION|>--- conflicted
+++ resolved
@@ -429,18 +429,6 @@
         (already_received==NULL)?path_from->pkt_ctx[ph->pc].send_sequence:
         path_from->pkt_ctx[ph->pc].first_sack_item.end_of_sack_range, ph->pnmask, ph->pn);
 
-<<<<<<< HEAD
-    char dest_id_str[(ph->dest_cnx_id.id_len * 2) + 1];
-    snprintf_bytes(dest_id_str, (ph->dest_cnx_id.id_len * 2) + 1, ph->dest_cnx_id.id, ph->dest_cnx_id.id_len);
-    if (ph->ptype == picoquic_packet_1rtt_protected_phi0 || ph->ptype == picoquic_packet_1rtt_protected_phi1) {
-        LOG_EVENT(cnx, "TRANSPORT", "SHORT_HEADER_PARSED", "", "{\"type\": \"%s\", \"dcid\": \"%s\", \"pn\": %lu, \"payload_length\": %d}", picoquic_log_ptype_name(ph->ptype), dest_id_str, ph->pn64, ph->payload_length);
-    } else if (ph->ptype != picoquic_packet_version_negotiation && ph->ptype != picoquic_packet_retry) {
-        char srce_id_str[(ph->srce_cnx_id.id_len) + 1];
-        snprintf_bytes(srce_id_str, (ph->srce_cnx_id.id_len * 2) + 1, ph->srce_cnx_id.id, ph->srce_cnx_id.id_len);
-        LOG_EVENT(cnx, "TRANSPORT", "LONG_HEADER_PARSED", "", "{\"type\": \"%s\", \"dcid\": \"%s\", \"scid\": \"%s\", \"pn\": %lu, \"payload_length\": %d}", picoquic_log_ptype_name(ph->ptype), dest_id_str, srce_id_str, ph->pn64, ph->payload_length);
-    } else {
-        // TODO: vneg
-=======
     LOG {
         char dest_id_str[(ph->dest_cnx_id.id_len * 2) + 1];
         snprintf_bytes(dest_id_str, (ph->dest_cnx_id.id_len * 2) + 1, ph->dest_cnx_id.id, ph->dest_cnx_id.id_len);
@@ -453,7 +441,6 @@
         } else {
             // TODO: vneg
         }
->>>>>>> e3266d7d
     }
 
 
@@ -1276,13 +1263,9 @@
     /* Parse the header and decrypt the packet */
     ret = picoquic_parse_header_and_decrypt(quic, bytes, length, packet_length, addr_from,
         current_time, &ph, &cnx, consumed, &new_context_created);
-<<<<<<< HEAD
-    if (cnx != NULL) {
+    if (cnx != NULL) LOG {
         PUSH_LOG_CTX(cnx, "\"packet_type\": \"%s\", \"pn\": %lu", picoquic_log_ptype_name(ph.ptype), ph.pn64);
     }
-=======
-    PUSH_LOG_CTX(cnx, "\"packet_type\": \"%s\", \"pn\": %lu", picoquic_log_ptype_name(ph.ptype), ph.pn64);
->>>>>>> e3266d7d
 
     /* Verify that the segment coalescing is for the same destination ID */
     if (ret == 0) {
@@ -1319,13 +1302,9 @@
             picoquic_received_packet(cnx, quic->rcv_socket);
             picoquic_path_t *path = (picoquic_path_t *) protoop_prepare_and_run_noparam(cnx, &PROTOOP_NOPARAM_GET_INCOMING_PATH, NULL, &ph);
             picoquic_received_segment(cnx, &ph, path, *consumed);
-<<<<<<< HEAD
-            if (cnx != NULL) {
+            if (cnx != NULL) LOG {
                 PUSH_LOG_CTX(cnx, "\"path\": \"%p\"", path);
             }
-=======
-            PUSH_LOG_CTX(cnx, "\"path\": \"%p\"", path);
->>>>>>> e3266d7d
 
             switch (ph.ptype) {
             case picoquic_packet_version_negotiation:
@@ -1400,13 +1379,9 @@
                 ret = PICOQUIC_ERROR_DETECTED;
                 break;
             }
-<<<<<<< HEAD
-            if (cnx != NULL) {
+            if (cnx != NULL) LOG {
                 POP_LOG_CTX(cnx);
             }
-=======
-            POP_LOG_CTX(cnx);
->>>>>>> e3266d7d
         }
     } else if (ret == PICOQUIC_ERROR_STATELESS_RESET) {
         ret = picoquic_incoming_stateless_reset(cnx);
@@ -1454,13 +1429,9 @@
         ret = -1;
     }
 
-<<<<<<< HEAD
-    if (cnx != NULL) {
+    if (cnx != NULL) LOG {
         POP_LOG_CTX(cnx);
     }
-=======
-    POP_LOG_CTX(cnx);
->>>>>>> e3266d7d
     return ret;
 }
 
