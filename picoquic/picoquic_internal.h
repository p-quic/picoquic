--- conflicted
+++ resolved
@@ -278,17 +278,11 @@
     picoquic_tp_max_ack_delay = 0x0b,  // TODO draft-29
     picoquic_tp_disable_active_migration = 0x0c,
     picoquic_tp_preferred_address = 0x0d,
-<<<<<<< HEAD
     picoquic_tp_active_connection_id_limit = 0x0e, // TODO draft-29
     picoquic_tp_initial_source_connection_id = 0x0f, // TODO draft-29
     picoquic_tp_retry_source_connection_id = 0x10,
-    picoquic_tp_supported_plugins = 0x20,
-    picoquic_tp_plugins_to_inject = 0x21,
-=======
-    picoquic_tp_active_connection_id_limit = 0x0e, // TODO draft-27
     picoquic_tp_supported_plugins = 0x79, // to avoid clash with datagram extension
     picoquic_tp_plugins_to_inject = 0x7a, // to avoid clash with datagram extension
->>>>>>> 5ab1c553
 } picoquic_tp_enum;
 
 typedef struct st_picoquic_tp_preferred_address_t {
