#include "plugin.h"
#include <libgen.h>
#include <stdlib.h>
#include <stdio.h>
#include <string.h>
#include "memory.h"
#include "picoquic_internal.h"

const char *pluglet_type_name(pluglet_type_enum te) {
    char const *text = "unknown";
    switch (te) {
        case pluglet_replace:
            text = "replace";
            break;
        case pluglet_post:
            text = "post";
            break;
        case pluglet_pre:
            text = "pre";
            break;
        case pluglet_extern:
            text = "extern";
            break;
        default:
            break;
    }
    return text;
}

int plugin_plug_elf_param_struct(protocol_operation_param_struct_t *popst, protoop_plugin_t *p, pluglet_type_enum pte, char *elf_fname) {
    /* Fast track: if we want to insert a replace plugin while there is already one, it will never work! */
    if ((pte == pluglet_replace || pte == pluglet_extern) && popst->replace) {
        printf("Replace pluglet already inserted!\n");
        return 1;
    }

    if (!popst->intern && (pte == pluglet_pre || pte == pluglet_post)) {
        printf("External pluglet cannot have observers!\n");
        return 1;
    }

    if (popst->intern && pte == pluglet_extern && (popst->core || popst->pre || popst->post)) {
        printf("An internal pluglet already exists!\n");
        return 1;
    }

    /* Then check if we can load the plugin! */
    /* FIXME make adjustable memory size */
    pluglet_t *new_pluglet = load_elf_file(elf_fname, (uint64_t) p->memory, PLUGIN_MEMORY);
    if (!new_pluglet) {
        printf("Failed to insert %s\n", elf_fname);
        return 1;
    }
    /* Record the plugin pluglet comes from */
    new_pluglet->p = p;

    /* We cope with (nearly) all bad cases, so now insert */
    observer_node_t *new_node;
    switch (pte) {
    case pluglet_extern:
        popst->intern = false;
        /* this falls through intentionally */
    case pluglet_replace:
        popst->replace = new_pluglet;
        break;
    case pluglet_pre:
        new_node = malloc(sizeof(observer_node_t));
        if (!new_node) {
            printf("Cannot allocate memory to insert pre node with pluglet %s for pid\n", elf_fname);
            release_elf(new_pluglet);
            return 1;
        }
        new_node->observer = new_pluglet;
        new_node->next = popst->pre;
        popst->pre = new_node;
        break;
    case pluglet_post:
        new_node = malloc(sizeof(observer_node_t));
        if (!new_node) {
            printf("Cannot allocate memory to insert pre node with pluglet %s\n", elf_fname);
            release_elf(new_pluglet);
            return 1;
        }
        new_node->observer = new_pluglet;
        new_node->next = popst->post;
        popst->post = new_node;
        break;
    }

    return 0;
}

int plugin_plug_elf_noparam(protocol_operation_struct_t *post, protoop_plugin_t *p, protoop_str_id_t pid, pluglet_type_enum pte, char *elf_fname) {
    protocol_operation_param_struct_t *popst = post->params;
    /* Sanity check */
    if (post->is_parametrable) {
        printf("Trying to insert NO_PARAM in parametrable protocol operation %s\n", pid);
        return 1;
    }

    return plugin_plug_elf_param_struct(popst, p, pte, elf_fname);
}

int plugin_plug_elf_param(protocol_operation_struct_t *post, protoop_plugin_t *p, protoop_str_id_t pid, param_id_t param, pluglet_type_enum pte, char *elf_fname) {
    protocol_operation_param_struct_t *popst;
    bool created_popst = false;
    /* Sanity check */
    if (!post->is_parametrable) {
        printf("Trying to insert parameter %u in non-parametrable protocol operation %s\n", param, pid);
        return 1;
    }
    HASH_FIND(hh, post->params, &param, sizeof(param_id_t), popst);
    /* It is possible to have a new parameter with the pluglet */
    if (!popst) {
        popst = create_protocol_operation_param(param, NULL);
        created_popst = true;
        if (!popst) {
            printf("ERROR: cannot allocate memory for param struct when pluglet...\n");
            return 1;
        }
    }

    int err = plugin_plug_elf_param_struct(popst, p, pte, elf_fname);

    if (err) {
        if (created_popst) {
            /* Remove it */
            free(popst);
        }
        printf("Failed to insert pluglet for parametrable protocol operation %s with param %u\n", pid, param);
        return 1;
    }

    if (created_popst) {
        /* Insert in hash */
        HASH_ADD(hh, post->params, param, sizeof(param_id_t), popst);
    }

    return 0;
}

int plugin_plug_elf(picoquic_cnx_t *cnx, protoop_plugin_t *p, protoop_str_id_t pid_str, param_id_t param, pluglet_type_enum pte, char *elf_fname) {
    protocol_operation_struct_t *post;
    protoop_id_t pid;
    pid.id = pid_str;
    /* And compute its hash */
    pid.hash = hash_value_str(pid.id);
    HASH_FIND_PID(cnx->ops, &(pid.hash), post);

    /* Two cases: either it exists, or not */
    if (!post) {
        int err;
        if (param != NO_PARAM) {
            err = register_param_protoop(cnx, &pid, param, NULL);
        } else {
            err = register_noparam_protoop(cnx, &pid, NULL);
        }
        if (err) {
            printf("Failed to allocate resources for pid %s\n", pid_str);
            return 1;
        }
        /* This is not optimal, but this should not be frequent */
        HASH_FIND_PID(cnx->ops, &(pid.hash), post);
    }

    /* Again, two cases: either it is parametric or not */
    return param != NO_PARAM ? plugin_plug_elf_param(post, p, pid_str, param, pte, elf_fname) :
        plugin_plug_elf_noparam(post, p, pid_str, pte, elf_fname);
}

int plugin_unplug(picoquic_cnx_t *cnx, protoop_str_id_t pid, param_id_t param, pluglet_type_enum pte) {
    protocol_operation_struct_t *post;
    HASH_FIND_STR(cnx->ops, pid, post);

    if (!post) {
        printf("Trying to unplug pluglet for non-existing proto op id %s...\n", pid);
        return 1;
    }

    protocol_operation_param_struct_t *popst;
    if (param == NO_PARAM) {
        if (post->is_parametrable) {
            printf("Trying to remove NO_PARAM from parametrable protocol operation %s\n", pid);
            return 1;
        }
        popst = post->params;
    } else {
        if (!post->is_parametrable) {
            printf("Trying to remove param %u from non-parametrable protocol operation %s\n", param, pid);
            return 1;
        }
        HASH_FIND(hh, post->params, &param, sizeof(param_id_t), popst);
        if (!popst) {
            printf("Trying to remove non-existing param %u for protocol operation %s\n", param, pid);
            return 1;
        }
    }

    /* For pre/post, it's difficult to ensure we remove the right observer right now...
     * But if we made the assumption that removal is either performed when a plugin
     * fails (when the connection is deleted, another function handles it), as the list
     * is implemented as a stack, we can simply remove the first one.
     */
    observer_node_t *to_remove;
    switch (pte) {
    case pluglet_extern:
        if (popst->intern) {
            printf("Trying to unplug non-existing external pluglet for proto op id %s\n", pid);
            return 1;
        }
        /* this falls through intentionally */
    case pluglet_replace:
        if (!popst->replace) {
            printf("Trying to unplug non-existing replace pluglet for proto op id %s...\n", pid);
            return 1;
        }
        release_elf(popst->replace);
        popst->replace = NULL;
        break;
    case pluglet_pre:
        if (!popst->pre) {
            printf("Trying to unplug non-existing pre pluglet for proto op id %s...\n", pid);
            return 1;
        }
        to_remove = popst->pre;
        popst->pre = to_remove->next;
        release_elf(to_remove->observer);
        free(to_remove);
        to_remove = NULL;
        break;
    case pluglet_post:
        if (!popst->post) {
            printf("Trying to unplug non-existing post pluglet for proto op id %s...\n", pid);
            return 1;
        }
        to_remove = popst->post;
        popst->post = to_remove->next;
        release_elf(to_remove->observer);
        free(to_remove);
        to_remove = NULL;
        break;
    }

    /* Cope with a special case of a protoop without core op and with no more plugins */
    if (!popst->core && !popst->replace && !popst->pre && !popst->post) {
        /* If it is parametrable, we just remove popst from post->params */
        if (post->is_parametrable) {
            HASH_DEL(post->params, popst);
        }
        else {
            HASH_DEL(cnx->ops, post);
            free(post);
            post = NULL;
        }
        /* And free popst */
        free(popst);
    }

    return 0;
}

bool insert_pluglet_from_plugin_line(picoquic_cnx_t *cnx, char *line, protoop_plugin_t *p,
    char *plugin_dirname, protoop_str_id_t inserted_pid, param_id_t *param, pluglet_type_enum *pte)
{
    /* Part one: extract protocol operation id */
    char *token = strsep(&line, " ");
    if (token == NULL) {
        printf("No token for protocol operation id extracted!\n");
        return false;
    }
    strcpy(inserted_pid, token);

    /* Part one bis: extract param, if any */
    token = strsep(&line, " ");

    if (token == NULL) {
        printf("No param or keyword! line: %s\n", line);
        return false;
    }

    if (strncmp(token, "param", 5) == 0) {
        char *errmsg = NULL;
        token = strsep(&line, " ");
        if (token == NULL) {
            printf("No param value!\n");
            return false;
        }
        *param = (param_id_t) strtoul(token, &errmsg, 0);
        if (errmsg != NULL && strncmp(errmsg, "", 1) != 0) {
            printf("Invalid parameter %s, num is %u!\n", token, *param);
            return false;
        }
        token = strsep(&line, " ");
        if (token == NULL) {
            printf("No keyword value!\n");
            return false;
        }
    } else {
        *param = NO_PARAM;
    }

    /* Part two: extract pluglet type */
    if (strncmp(token, "replace", 7) == 0) {
        *pte = pluglet_replace;
    } else if (strncmp(token, "pre", 3) == 0) {
        *pte = pluglet_pre;
    } else if (strncmp(token, "post", 4) == 0) {
        *pte = pluglet_post;
    } else if (strncmp(token, "extern", 6) == 0) {
        *pte = pluglet_extern;
    } else {
        printf("Cannot extract the type of the pluglet: %s\n", token);
        return false;
    }

    /* Part three: insert the plugin */
    token = strsep(&line, " ");
    if (token == NULL) {
        printf("No token for ebpf filename extracted!\n");
        return false;
    }

    /* Handle end of line */
    token[strcspn(token, "\r\n")] = 0;
    size_t max_dirname_size = 250;
    char abs_path[max_dirname_size];
    if (strlen(plugin_dirname) >= max_dirname_size){
        printf("The size of the plugin path is too large (>= %lu)\n", max_dirname_size);
        return false;
    }
    // here, we know that plugin_dirname will have a \0 at an index before max_dirname_size
    // abs_path is thus large enough
    strcpy(abs_path, plugin_dirname);
    strcat(abs_path, "/");
    strcat(abs_path, token);
    return plugin_plug_elf(cnx, p, inserted_pid, *param, *pte, abs_path) == 0;
}

protoop_plugin_t* plugin_parse_first_plugin_line(picoquic_cnx_t* cnx, char *line) {
    /* Part one: extract plugin id */
    char *token = strsep(&line, " ");
    if (token == NULL) {
        printf("No token for protocol operation id extracted!\n");
        return false;
    }

    /* Handle end of line  FIXME Move me later when parameters are present */
    token[strcspn(token, "\r\n")] = 0;

    if (strchr(token, '.') == token + strlen(token)) {
        /* No hierarchical name found, refuse it! */
        printf("The name of the plugin is not hierarchical; discard it!\n");
        return NULL;
    }

    protoop_plugin_t *p = calloc(1, sizeof(protoop_plugin_t));
    if (!p) {
        printf("Cannot allocate memory for plugin!\n");
        return NULL;
    }

    strncpy(p->name, token, PROTOOPPLUGINNAME_MAX);
    p->block_queue_cc = queue_init();
    if (!p->block_queue_cc) {
        printf("Cannot allocate memory for sending queue congestion control!\n");
        free(p);
        return NULL;
    }
    p->block_queue_non_cc = queue_init();
    if (!p->block_queue_non_cc) {
        printf("Cannot allocate memory for sending queue non congestion control!\n");
        free(p->block_queue_cc);
        free(p);
        return NULL;
    }
    /* TODO make this value configurable */
    p->bytes_in_flight = 0;
    p->bytes_total = 0;
    p->frames_total = 0;
    return p;
}

typedef struct pid_node {
    char pid[100];
    param_id_t param;
    pluglet_type_enum pte;
    struct pid_node *next;
} pid_node_t;

// FIXME: we do not handle cyclic includes
int plugin_preprocess_file(picoquic_cnx_t *cnx, char *plugin_dirname, const char *plugin_fname, char **out) {
    FILE *file = fopen(plugin_fname, "r");

    if (file == NULL) {
        fprintf(stderr, "Failed to open %s: %s\n", plugin_fname, strerror(errno));
        return 1;
    }

    size_t file_len = 500;
    *out = calloc(file_len, 1);
    if (*out == NULL) {
        fprintf(stderr, "Failed to allocate memory to preprocess plugin file %s: %s\n", plugin_fname, strerror(errno));
        return 1;
    }

    size_t buffer_len = 250;
    char *buf = malloc(buffer_len);
    if (buf == NULL) {
        free(*out);
        *out = NULL;
        fprintf(stderr, "Failed to allocate memory to preprocess plugin file %s: %s\n", plugin_fname, strerror(errno));
        return 1;
    }


    char *line = NULL;
    size_t len = 0;
    ssize_t read = 0;
    const size_t max_filename_length = 150;
    char included_file[max_filename_length];
    while ((read = getline(&line, &len, file)) != -1) {
        /* Skip blank and comment lines */
        if (len <= 1 || line[0] == '#') {
            continue;
        }
        char *line_tmp = line;
        size_t line_len = strlen(line_tmp);
        if (line_len > buffer_len-1) {
            buffer_len = line_len*2;
            buf = realloc(buf, buffer_len);
            if (!buf) {
                free(*out);
                *out = NULL;
                free(buf);
                free(line);
                fprintf(stderr, "Failed to allocate memory to preprocess plugin file %s: %s\n", plugin_fname, strerror(errno));
                return 1;
            }
        }
        strcpy(buf, line_tmp);

        /* Part one: extract filename to include */
        char *token = strsep(&line_tmp, " ");
        if (token == NULL) {
            printf("No token for plugin filename!\n");
            free(*out);
            *out = NULL;
            free(buf);
            free(line);
            return 1;
        }
        if (strlen(token) > max_filename_length-1) {
            printf("Too long filename to include!\n");
            free(*out);
            *out = NULL;
            free(buf);
            free(line);
            return 1;
        }
        strncpy(included_file, token, max_filename_length);

        /* Part one bis: perform including if needed */
        token = strsep(&line_tmp, " ");
        // if token is NULL, it just means that it cannot be an include and thus cannit be interpreted by the preprocessor
        // so just don't try to interprete this line
        if (token != NULL && strncmp(token, "include", 5) == 0) {
            printf("include %s...\n", included_file);
            //  we must include the asked file
            char *subfile_content = NULL;
            char full_filename[strlen(plugin_dirname) + strlen(included_file) + 2]; // +2 due to the added / and added \0
            sprintf(full_filename, "%s/%s", plugin_dirname, included_file);
            int ret = plugin_preprocess_file(cnx, plugin_dirname, full_filename, &subfile_content);
            if(ret != 0) {
                if (subfile_content)
                    free(subfile_content);
                free(*out);
                *out = NULL;
                free(buf);
                free(line);
                return 1;
            }
            size_t content_len = strlen(subfile_content);
            size_t add_newline = subfile_content[content_len-1] == '\n' ? 0 : 1;
            if (file_len < strlen(*out) + strlen(subfile_content) + add_newline) {
                *out = realloc(*out, 2*(strlen(*out) + strlen(subfile_content) + add_newline));
            }
            strcat(*out, subfile_content);
            if (add_newline)
                strcat(*out, "\n");
            free(subfile_content);
        } else {
            if (file_len < strlen(*out) + strlen(buf)) {
                *out = realloc(*out, 2*(strlen(*out) + strlen(buf)));
            }
            strcat(*out, buf);
        }

    }

    free(buf);
    if (line)
        free(line);
    fclose(file);
    return 0;
}

int plugin_insert_plugin(picoquic_cnx_t *cnx, const char *plugin_fname) {

    /* XXX: Assume that it is always the same (combination of) plugins that are set */
    /* Fast track: do we have cached plugins? */
<<<<<<< HEAD
    /* First condition is required for tests */
    if (cnx->quic && cnx->quic->cached_plugins_queue && queue_peek(cnx->quic->cached_plugins_queue) != NULL) {
=======
    if (cnx->quic->cached_plugins_queue && queue_peek(cnx->quic->cached_plugins_queue) != NULL) {
>>>>>>> e3266d7d
        cached_plugins_t* cache = queue_dequeue(cnx->quic->cached_plugins_queue);
        cnx->ops = cache->ops;
        cnx->plugins = cache->plugins;
        free(cache);
        return 0;
    }

    size_t max_filename_size = 250;
    char buf[max_filename_size];
    if (strlen(plugin_fname) >= max_filename_size){
        printf("The size of the plugin path is too large (>= %lu)\n", max_filename_size);
        return false;
    }
    // here, we know that plugin_fname has a \0 at an index before max_filename_size
    strcpy(buf, plugin_fname);
    char *line = NULL;
    size_t len = 0;
    ssize_t read = 0;
    bool ok = true;
    char *plugin_dirname = dirname(buf);
    char inserted_pid[100];
    param_id_t param;
    pluglet_type_enum pte;
    pid_node_t *pid_stack_top = NULL;
    pid_node_t *tmp = NULL;

    char *preprocessed = NULL;
    if (plugin_preprocess_file(cnx, plugin_dirname, plugin_fname, &preprocessed) != 0 || !preprocessed) {
        if (preprocessed) free(preprocessed);
        return -1;
    }
    FILE *file = fmemopen(preprocessed, strlen(preprocessed)+1, "r");

    if (file == NULL) {
        fprintf(stderr, "Failed to open %s: %s\n", plugin_fname, strerror(errno));
        return 1;
    }

    read = getline(&line, &len, file);
    if (read == -1) {
        printf("Error in the file %s\n", plugin_fname);
        return 1;
    }

    protoop_plugin_t *p = plugin_parse_first_plugin_line(cnx, line);
    if (!p) {
        printf("Cannot extract plugin line in file %s\n", plugin_fname);
        return 1;
    }

    int nodes = 0;
    pid_node_t *inserted_nodes[1024];
    while (ok && (read = getline(&line, &len, file)) != -1) {
        /* Skip blank lines */
        if (read <= 1) {
            continue;
        }
        ok = insert_pluglet_from_plugin_line(cnx, line, p, plugin_dirname, (protoop_str_id_t ) inserted_pid, &param, &pte);
        if (ok) {
            /* Keep track of the inserted pids */
            tmp = (pid_node_t *) malloc(sizeof(pid_node_t));
            if (!tmp) {
                printf("No enough memory to allocate stack nodes; abort\n");
                ok = false;
                break;
            }
            if (strlen(inserted_pid) + 1 > sizeof(tmp->pid)){
                printf("No enough memory to store the plugin id\n");
                ok = false;
                break;
            }
            strcpy(tmp->pid, inserted_pid);
            tmp->param = param;
            tmp->pte = pte;
            tmp->next = pid_stack_top;
            pid_stack_top = tmp;
        }
    }

    if (ok) {
        init_memory_management(p);
        HASH_ADD_STR(cnx->plugins, name, p);
    }

    while (pid_stack_top != NULL) {
        if (!ok) {
            /* Unplug previously plugged code */
            plugin_unplug(cnx, pid_stack_top->pid, pid_stack_top->param, pid_stack_top->pte);
        }
        LOG_EVENT(cnx, "PLUGINS", "PLUGLET_INSERTED", p->name, "{\"pid\": \"%s\", \"param\": %d, \"anchor\": \"%s\"}", pid_stack_top->pid, pid_stack_top->param, pluglet_type_name(pid_stack_top->pte));
        tmp = pid_stack_top->next;
        free(pid_stack_top);
        pid_stack_top = tmp;
    }

    if (!ok) {
        free(p);
    }

    LOG_EVENT(cnx, "PLUGINS", "INSERTED_PLUGIN", "", "{\"filename\": \"%s\", \"plugin_name\": \"%s\"}", plugin_fname, p->name);

    free(preprocessed);

    if (line) {
        free(line);
    }

    fclose(file);

    return ok ? 0 : 1;
}

void *get_opaque_data(picoquic_cnx_t *cnx, opaque_id_t oid, size_t size, int *allocated) {
    if (!cnx->current_plugin) {
        printf("ERROR: get_opaque_data can only be called by pluglets with plugins!\n");
        return NULL;
    }
    picoquic_opaque_meta_t *ometas = cnx->current_plugin->opaque_metas;
    if (oid >= OPAQUE_ID_MAX) {
        printf("ERROR: pluglet from plugin %s ask for opaque id %u >= max opaque id %d\n", cnx->current_plugin->name, oid, OPAQUE_ID_MAX);
        /* Invalid ID */
        return NULL;
    }
    if (ometas[oid].start_ptr) {
        if (ometas[oid].size != size) {
            /* The size requested is not correct */
            return NULL;
        }
        *allocated = 0;
        return ometas[oid].start_ptr;
    }
    /* Try to allocate memory with my_malloc */
    ometas[oid].start_ptr = my_malloc(cnx, size);
    if (!ometas[oid].start_ptr) {
        /* No space left... */
        return NULL;
    }

    /* Keep track of some meta data and returns the pointer */
    ometas[oid].size = size;
    *allocated = 1;
    return ometas[oid].start_ptr;
}

protoop_arg_t plugin_run_protoop_internal(picoquic_cnx_t *cnx, const protoop_params_t *pp) {
    if (pp->inputc > PROTOOPARGS_MAX) {
        printf("Too many arguments for protocol operation with id %s : %d > %d\n",
            pp->pid->id, pp->inputc, PROTOOPARGS_MAX);
        return PICOQUIC_ERROR_PROTOCOL_OPERATION_TOO_MANY_ARGUMENTS;
    }

    char *error_msg = NULL;

    /* First save previous args, and update context with new ones
     * Notice that we store ALL array of protoop_inputv and protoop_outputv.
     * With this, even if the called pluglet tried to modify the input arguments,
     * they will remain unchanged at caller side.
     */
    protoop_plugin_t *old_plugin = cnx->current_plugin;
    protoop_plugin_t *replace_plugin = NULL;
    bool suppress_replace_plugin = false;
    protocol_operation_struct_t *old_protoop = cnx->current_protoop;
    pluglet_type_enum old_anchor = cnx->current_anchor;
    int caller_inputc = cnx->protoop_inputc;
    int caller_outputc = cnx->protoop_outputc_callee;
    uint64_t caller_inputv[caller_inputc];
    uint64_t caller_outputv[caller_outputc];
    memcpy(caller_inputv, cnx->protoop_inputv, sizeof(uint64_t) * caller_inputc);
    memcpy(caller_outputv, cnx->protoop_outputv, sizeof(uint64_t) * caller_outputc);
    memcpy(cnx->protoop_inputv, pp->inputv, sizeof(uint64_t) * pp->inputc);
    cnx->protoop_inputc = pp->inputc;

#ifdef DBG_PLUGIN_PRINTF
    for (int i = 0; i < pp->inputc; i++) {
        DBG_PLUGIN_PRINTF("Arg %d: 0x%lx", i, pp->inputv[i]);
    }
#endif

    /* Also set protoop_outputv to 0, to prevent callee to see caller state */
    /* No more needed with the API */
    // memset(cnx->protoop_outputv, 0, sizeof(uint64_t) * PROTOOPARGS_MAX);
    cnx->protoop_outputc_callee = 0;

    DBG_PLUGIN_PRINTF("Running operation with id %s (param 0x%x) with %d inputs", pp->pid->id, pp->param, pp->inputc);

    /* Either we have a pluglet, and we run it, or we stick to the default ops behaviour */
    protoop_arg_t status;
    protocol_operation_struct_t *post;
    if (pp->pid->hash == 0) {
        pp->pid->hash = hash_value_str(pp->pid->id);
    }
    HASH_FIND_PID(cnx->ops, &(pp->pid->hash), post);
    if (!post) {
        printf("FATAL ERROR: no protocol operation with id %s and hash %lu\n", pp->pid->id, pp->pid->hash);
        exit(-1);
    }

    protocol_operation_param_struct_t *popst;
    if (post->is_parametrable) {
        HASH_FIND(hh, post->params, &pp->param, sizeof(param_id_t), popst);
        if (!popst) {
            param_id_t default_behaviour = NO_PARAM;
            HASH_FIND(hh, post->params, &default_behaviour, sizeof(param_id_t), popst);
            if (!popst) {
                printf("FATAL ERROR: no protocol operation with id %s and param %u, no default behaviour!\n", pp->pid->id, pp->param);
                exit(-1);
            }
        }
    } else {
        popst = post->params;
    }

    if (pp->caller_is_intern != popst->intern) {
        if (pp->caller_is_intern) {
            printf("FATAL ERROR: Intern caller cannot call extern protocol operation with id %s and param %u\n", pp->pid->id, pp->param);
        } else {
            printf("FATAL ERROR: Extern caller cannot call intern protocol operation with id %s and param %u\n", pp->pid->id, pp->param);
        }
        exit(-1);
    }

    if (popst->running) {
        printf("FATAL ERROR: Protocol operation call loop detected with id %s and param %u; exiting!\n", pp->pid->id, pp->param);
        exit(-1);
    }

    /* Record the protocol operation on the call stack */
    popst->running = true;
    cnx->current_protoop = post;

    /* First, is there any pre to run? */
    observer_node_t *tmp = popst->pre;
    while (tmp) {
        /* TODO: restrict the memory accesible by the observers */
        cnx->current_plugin = tmp->observer->p;
        cnx->current_anchor = pluglet_pre;
        exec_loaded_code(tmp->observer, (void *)cnx, (void *)cnx->current_plugin->memory, sizeof(cnx->current_plugin->memory), &error_msg);
        tmp = tmp->next;
    }

    /* The actual protocol operation */
    if (popst->replace) {
        DBG_PLUGIN_PRINTF("Running pluglet at proto op id %s", pp->pid->id);
        cnx->current_plugin = popst->replace->p;
        cnx->current_anchor = pluglet_replace;
        status = (protoop_arg_t) exec_loaded_code(popst->replace, (void *)cnx, (void *)cnx->current_plugin->memory, sizeof(cnx->current_plugin->memory), &error_msg);
        if (error_msg) {
            /* TODO fixme str_pid */
            fprintf(stderr, "Error when running %s: %s\n", pp->pid->id, error_msg);
        }
        cnx->previous_plugin_in_replace = replace_plugin = cnx->current_plugin;
    } else if (popst->core) {
        cnx->current_plugin = NULL;
        suppress_replace_plugin = true;
        status = popst->core(cnx);
    } else {
        /* TODO fixme str_pid */
        printf("FATAL ERROR: no replace nor core operation for protocol operation with id %s\n", pp->pid->id);
        exit(-1);
    }

    /* Finally, is there any post to run? */
    tmp = popst->post;
    if (tmp) {
        cnx->protoop_output = status;
    }
    while (tmp) {
        /* TODO: restrict the memory accesible by the observers */
        cnx->current_plugin = tmp->observer->p;
        cnx->current_anchor = pluglet_post;
        exec_loaded_code(tmp->observer, (void *)cnx, (void *)cnx->current_plugin->memory, sizeof(cnx->current_plugin->memory), &error_msg);
        tmp = tmp->next;
    }
    cnx->protoop_output = 0;

    int outputc = cnx->protoop_outputc_callee;

    DBG_PLUGIN_PRINTF("Protocol operation with id 0x%x returns 0x%lx with %d additional outputs", pp->pid, status, outputc);

    /* Copy the output of the caller to the provided output pointer (if any)... */
    if (pp->outputv) {
        memcpy(pp->outputv, cnx->protoop_outputv, sizeof(uint64_t) * outputc);
#ifdef DBG_PLUGIN_PRINTF
        for (int i = 0; i < outputc; i++) {
            DBG_PLUGIN_PRINTF("Out %d: 0x%lx", i, pp->outputv[i]);
        }
#endif
    } else if (outputc > 0) {
        printf("WARNING: no output value provided for protocol operation with id %s and param %u that returns %d additional outputs\n", pp->pid->id, pp->param, outputc);
        printf("HINT: this is probably not what you want, so maybe check if you called the right protocol operation...\n");
    }

    /* ... and restore ALL the previous inputs and outputs */
    memcpy(cnx->protoop_inputv, caller_inputv, sizeof(uint64_t) * caller_inputc);
    memcpy(cnx->protoop_outputv, caller_outputv, sizeof(uint64_t) * caller_outputc);
    cnx->protoop_inputc = caller_inputc;

    /* Remove the protocol operation from the call stack */
    popst->running = false;

    /* Also reset outputc to zero; if this protoop was called by another one that does not have any output,
     * it will likely not specify the outputc value, as it expects it to remain 0...
     */
    cnx->protoop_outputc_callee = caller_outputc;

    /* Also restore the plugin context */
    if (replace_plugin || suppress_replace_plugin) {
        cnx->previous_plugin_in_replace = replace_plugin;
    }
    cnx->current_plugin = old_plugin;
    cnx->current_protoop = old_protoop;
    cnx->current_anchor = old_anchor;

    return status;
}

protoop_arg_t plugin_run_protoop(picoquic_cnx_t *cnx, protoop_params_t *pp, char *pid_str)
{
    protoop_id_t pid;
    pid.id = pid_str;
    pid.hash = hash_value_str(pid.id);
    pp->pid = &pid;
    return plugin_run_protoop_internal(cnx, pp);
}

int get_errno() {
    return errno;
}<|MERGE_RESOLUTION|>--- conflicted
+++ resolved
@@ -508,12 +508,8 @@
 
     /* XXX: Assume that it is always the same (combination of) plugins that are set */
     /* Fast track: do we have cached plugins? */
-<<<<<<< HEAD
     /* First condition is required for tests */
     if (cnx->quic && cnx->quic->cached_plugins_queue && queue_peek(cnx->quic->cached_plugins_queue) != NULL) {
-=======
-    if (cnx->quic->cached_plugins_queue && queue_peek(cnx->quic->cached_plugins_queue) != NULL) {
->>>>>>> e3266d7d
         cached_plugins_t* cache = queue_dequeue(cnx->quic->cached_plugins_queue);
         cnx->ops = cache->ops;
         cnx->plugins = cache->plugins;
