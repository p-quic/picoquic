#include "ubpf.h"
#include <inttypes.h>
#include <stdlib.h>
#include <stdbool.h>
#include <unistd.h>
#include <stdio.h>
#include <string.h>
#include <getopt.h>
#include <errno.h>
#include <elf.h>
#include <math.h>
#include <stdint.h>
#include <stdio.h>
#include <fcntl.h>
#include <sys/types.h>
#include <time.h>
#include "plugin.h"
#include "memcpy.h"
#include "memory.h"
#include "tls_api.h"
#include "endianness.h"
#include "getset.h"
#include "picoquic_logger.h"

#define JIT true /* putting to false show out of memory access */

void picoquic_memory_bound_error(uint64_t val, uint64_t mem_ptr, uint64_t stack_ptr) {
    printf("Out of bound access with val 0x%lx, start of mem is 0x%lx, top of stack is 0x%lx\n", val, mem_ptr, stack_ptr);
}

static void
register_functions(struct ubpf_vm *vm) {
    /* We only have 64 values ... (so far) */

    /* specific API related */
    ubpf_register(vm, 0x00, "plugin_run_protoop", plugin_run_protoop);
    ubpf_register(vm, 0x01, "get_opaque_data", get_opaque_data);
    ubpf_register(vm, 0x02, "reserve_frames", reserve_frames);
    ubpf_register(vm, 0x03, "get_cnx", get_cnx);
    ubpf_register(vm, 0x04, "set_cnx", set_cnx);
    ubpf_register(vm, 0x05, "get_path", get_path);
    ubpf_register(vm, 0x06, "set_path", set_path);
    ubpf_register(vm, 0x07, "get_pkt_ctx", get_pkt_ctx);
    ubpf_register(vm, 0x08, "set_pkt_ctx", set_pkt_ctx);
    ubpf_register(vm, 0x09, "get_pkt", get_pkt);
    ubpf_register(vm, 0x0a, "set_pkt", set_pkt);
    ubpf_register(vm, 0x0b, "get_sack_item", get_sack_item);
    ubpf_register(vm, 0x0c, "set_sack_item", set_sack_item);
    ubpf_register(vm, 0x0d, "get_cnxid", get_cnxid);
    ubpf_register(vm, 0x0e, "set_cnxid", set_cnxid);
    ubpf_register(vm, 0x0f, "get_stream_head", get_stream_head);
    ubpf_register(vm, 0x10, "set_stream_head", set_stream_head);
    ubpf_register(vm, 0x11, "get_stream_data", get_stream_data);
    ubpf_register(vm, 0x12, "get_crypto_context", get_crypto_context);
    ubpf_register(vm, 0x13, "set_crypto_context", set_crypto_context);
    ubpf_register(vm, 0x14, "get_ph", get_ph);
    ubpf_register(vm, 0x15, "set_ph", set_ph);
    ubpf_register(vm, 0x16, "cancel_head_reservation", cancel_head_reservation);
    /* specific to picoquic, how to remove this dependency ? */
    ubpf_register(vm, 0x18, "picoquic_reinsert_cnx_by_wake_time", picoquic_reinsert_cnx_by_wake_time);
    ubpf_register(vm, 0x19, "picoquic_current_time", picoquic_current_time);
    /* for memory */
    ubpf_register(vm, 0x1a, "my_malloc", my_malloc);
    ubpf_register(vm, 0x1b, "my_free", my_free);
    ubpf_register(vm, 0x1c, "my_realloc", my_realloc);
    ubpf_register(vm, 0x1d, "my_memcpy", my_memcpy);
    ubpf_register(vm, 0x1e, "my_memset", my_memset);

    ubpf_register(vm, 0x1f, "clock_gettime", clock_gettime);

    /* Network with linux */
    ubpf_register(vm, 0x20, "getsockopt", getsockopt);
    ubpf_register(vm, 0x21, "setsockopt", setsockopt);
    ubpf_register(vm, 0x22, "socket", socket);
    ubpf_register(vm, 0x23, "connect", connect);
    ubpf_register(vm, 0x24, "send", send);
    ubpf_register(vm, 0x25, "inet_aton", inet_aton);
    ubpf_register(vm, 0x26, "socketpair", socketpair);
    ubpf_register(vm, 0x27, "write", write);
    ubpf_register(vm, 0x28, "close", close);
    ubpf_register(vm, 0x29, "get_errno", get_errno);

    ubpf_register(vm, 0x2a, "my_htons", my_htons);
    ubpf_register(vm, 0x2b, "my_ntohs", my_ntohs);

    ubpf_register(vm, 0x2c, "strncmp", strncmp);
    ubpf_register(vm, 0x2d, "strlen", strlen);

    // logging func

    ubpf_register(vm, 0x2e, "picoquic_has_booked_plugin_frames", picoquic_has_booked_plugin_frames);

    /* Specific QUIC functions */
    ubpf_register(vm, 0x2f, "picoquic_decode_frames_without_current_time", picoquic_decode_frames_without_current_time);
    ubpf_register(vm, 0x30, "picoquic_varint_decode", picoquic_varint_decode);
    ubpf_register(vm, 0x31, "picoquic_varint_encode", picoquic_varint_encode);
    ubpf_register(vm, 0x32, "picoquic_create_random_cnx_id_for_cnx", picoquic_create_random_cnx_id_for_cnx);
    ubpf_register(vm, 0x33, "picoquic_create_cnxid_reset_secret_for_cnx", picoquic_create_cnxid_reset_secret_for_cnx);
    ubpf_register(vm, 0x34, "picoquic_register_cnx_id_for_cnx", picoquic_register_cnx_id_for_cnx);
    ubpf_register(vm, 0x35, "picoquic_create_path", picoquic_create_path);
    ubpf_register(vm, 0x36, "picoquic_getaddrs", picoquic_getaddrs);
    ubpf_register(vm, 0x37, "picoquic_compare_connection_id", picoquic_compare_connection_id);

    ubpf_register(vm, 0x39, "picoquic_compare_addr", picoquic_compare_addr);
    ubpf_register(vm, 0x3a, "picoquic_parse_stream_header", picoquic_parse_stream_header);
    ubpf_register(vm, 0x3b, "picoquic_find_stream", picoquic_find_stream);
    ubpf_register(vm, 0x3c, "picoquic_set_cnx_state", picoquic_set_cnx_state);
    ubpf_register(vm, 0x3d, "picoquic_frames_varint_decode", picoquic_frames_varint_decode);
    ubpf_register(vm, 0x3e, "picoquic_record_pn_received", picoquic_record_pn_received);
    /* This value is reserved. DO NOT OVERRIDE IT! */
    ubpf_register(vm, 0x3f, "picoquic_memory_bound_error", picoquic_memory_bound_error);

    ubpf_register(vm, 0x40, "queue_peek", queue_peek);
    /* FIXME remove this function */
    ubpf_register(vm, 0x41, "picoquic_frame_fair_reserve", picoquic_frame_fair_reserve);

<<<<<<< HEAD
=======
    ubpf_register(vm, 0x50, "inet_ntop", inet_ntop);
    ubpf_register(vm, 0x51, "strerror", strerror);
    ubpf_register(vm, 0x52, "memcmp", memcmp);
    ubpf_register(vm, 0x53, "my_malloc_dbg", my_malloc_dbg);
    ubpf_register(vm, 0x54, "my_malloc_ex", my_malloc);
    ubpf_register(vm, 0x55, "my_free_dbg", my_free_dbg);

>>>>>>> e3266d7d
    ubpf_register(vm, 0x60, "dprintf", dprintf);
    ubpf_register(vm, 0x61, "snprintf", snprintf);
    ubpf_register(vm, 0x62, "lseek", lseek);
    ubpf_register(vm, 0x63, "ftruncate", ftruncate);
    ubpf_register(vm, 0x64, "strlen", strlen);
    ubpf_register(vm, 0x65, "snprintf_bytes", snprintf_bytes);
    ubpf_register(vm, 0x66, "strncpy", strncpy);
    ubpf_register(vm, 0x67, "inet_ntop", inet_ntop);
<<<<<<< HEAD
=======

    ubpf_register(vm, 0x70, "strcmp", strncmp);
>>>>>>> e3266d7d
}

static void *readfile(const char *path, size_t maxlen, size_t *len)
{
	FILE *file;
    if (!strcmp(path, "-")) {
        file = fdopen(STDIN_FILENO, "r");
    } else {
        file = fopen(path, "r");
    }

    if (file == NULL) {
        fprintf(stderr, "Failed to open %s: %s\n", path, strerror(errno));
        return NULL;
    }

    char *data = calloc(maxlen, 1);
    size_t offset = 0;
    size_t rv;
    while ((rv = fread(data+offset, 1, maxlen-offset, file)) > 0) {
        offset += rv;
    }

    if (ferror(file)) {
        fprintf(stderr, "Failed to read %s: %s\n", path, strerror(errno));
        fclose(file);
        free(data);
        return NULL;
    }

    if (!feof(file)) {
        fprintf(stderr, "Failed to read %s because it is too large (max %u bytes)\n",
                path, (unsigned)maxlen);
        fclose(file);
        free(data);
        return NULL;
    }

    fclose(file);
    if (len) {
        *len = offset;
    }
    return data;
}

pluglet_t *load_elf(void *code, size_t code_len, uint64_t memory_ptr, uint32_t memory_size) {
    pluglet_t *pluglet = (pluglet_t *)malloc(sizeof(pluglet_t));
    if (!pluglet) {
        return NULL;
    }

    pluglet->vm = ubpf_create();
    if (!pluglet->vm) {
            fprintf(stderr, "Failed to create VM\n");
            free(pluglet);
            return NULL;
    }

    register_functions(pluglet->vm);

    bool elf = code_len >= SELFMAG && !memcmp(code, ELFMAG, SELFMAG);

    char *errmsg;
    int rv;
    if (elf) {
        rv = ubpf_load_elf(pluglet->vm, code, code_len, &errmsg, memory_ptr, memory_size);
    } else {
        rv = ubpf_load(pluglet->vm, code, code_len, &errmsg, memory_ptr, memory_size);
    }

    if (rv < 0) {
        fprintf(stderr, "Failed to load code: %s\n", errmsg);
        free(errmsg);
        ubpf_destroy(pluglet->vm);
        free(pluglet);
        return NULL;
    }
	pluglet->fn = ubpf_compile(pluglet->vm, &errmsg);
	if (pluglet->fn == NULL) {
        fprintf(stderr, "Failed to compile: %s\n", errmsg);
        free(errmsg);
        ubpf_destroy(pluglet->vm);
        free(pluglet);
        return NULL;
    }

    free(errmsg);

    return pluglet;
}

pluglet_t *load_elf_file(const char *code_filename, uint64_t memory_ptr, uint32_t memory_size) {
	size_t code_len;
	void *code = readfile(code_filename, 1024*1024, &code_len);
	if (code == NULL) {
			return NULL;
	}

	pluglet_t *ret = load_elf(code, code_len, memory_ptr, memory_size);
	free(code);
	return ret;
}

int release_elf(pluglet_t *pluglet) {
    if (pluglet->vm != NULL) {
        ubpf_destroy(pluglet->vm);
        pluglet->vm = NULL;
        pluglet->fn = 0;
        free(pluglet);
    }
    return 0;
}

uint64_t exec_loaded_code(pluglet_t *pluglet, void *arg, void *mem, size_t mem_len, char **error_msg) {
    if (pluglet->vm == NULL) {
        return -1;
    }
    if (pluglet->fn == NULL) {
        return -1;
    }

    /* printf("0x%"PRIx64"\n", ret); */

    return _exec_loaded_code(pluglet, arg, mem, mem_len, error_msg, JIT);
}<|MERGE_RESOLUTION|>--- conflicted
+++ resolved
@@ -114,8 +114,6 @@
     /* FIXME remove this function */
     ubpf_register(vm, 0x41, "picoquic_frame_fair_reserve", picoquic_frame_fair_reserve);
 
-<<<<<<< HEAD
-=======
     ubpf_register(vm, 0x50, "inet_ntop", inet_ntop);
     ubpf_register(vm, 0x51, "strerror", strerror);
     ubpf_register(vm, 0x52, "memcmp", memcmp);
@@ -123,7 +121,6 @@
     ubpf_register(vm, 0x54, "my_malloc_ex", my_malloc);
     ubpf_register(vm, 0x55, "my_free_dbg", my_free_dbg);
 
->>>>>>> e3266d7d
     ubpf_register(vm, 0x60, "dprintf", dprintf);
     ubpf_register(vm, 0x61, "snprintf", snprintf);
     ubpf_register(vm, 0x62, "lseek", lseek);
@@ -132,11 +129,8 @@
     ubpf_register(vm, 0x65, "snprintf_bytes", snprintf_bytes);
     ubpf_register(vm, 0x66, "strncpy", strncpy);
     ubpf_register(vm, 0x67, "inet_ntop", inet_ntop);
-<<<<<<< HEAD
-=======
 
     ubpf_register(vm, 0x70, "strcmp", strncmp);
->>>>>>> e3266d7d
 }
 
 static void *readfile(const char *path, size_t maxlen, size_t *len)
