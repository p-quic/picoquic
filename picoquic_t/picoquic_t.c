--- conflicted
+++ resolved
@@ -69,20 +69,13 @@
 
     if (i >= nb_tests)
     {
-<<<<<<< HEAD
-        fprintf(F, "Invalid test number %zu\n", i);
-=======
         fprintf(F, "Invalid test number %" PRIst "\n", i);
->>>>>>> a320555e
         ret = -1;
     }
     else
     {
-<<<<<<< HEAD
-        fprintf(F, "Starting test number %zu, %s\n", i, test_table[i].test_name);
-=======
         fprintf(F, "Starting test number %" PRIst ", %s\n", i, test_table[i].test_name);
->>>>>>> a320555e
+       
         ret = test_table[i].test_fn();
         if (ret == 0)
         {
