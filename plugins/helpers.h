#ifndef HELPERS_H
#define HELPERS_H

#include "picoquic_internal.h"
#include "plugin.h"
#include "memcpy.h"

<<<<<<< HEAD
#define PROTOOP_NUMARGS(...)  (sizeof((protoop_arg_t[]){__VA_ARGS__})/sizeof(protoop_arg_t))
#define PROTOOP_PRINTF(cnx, fmt, ...)   helper_protoop_printf(cnx, fmt, (protoop_arg_t[]){__VA_ARGS__}, PROTOOP_NUMARGS(__VA_ARGS__))

=======
static inline protoop_params_t get_pp_noparam(protoop_id_t pid, int inputc, protoop_arg_t *inputv, protoop_arg_t *outputv) {
    protoop_params_t pp;
    pp.pid = pid;
    pp.param = NO_PARAM;
    pp.inputc = inputc;
    pp.inputv = inputv;
    pp.outputv = outputv;
    return pp;
}

static inline protoop_params_t get_pp_param(protoop_id_t pid, param_id_t param, int inputc, protoop_arg_t *inputv, protoop_arg_t *outputv) {
    protoop_params_t pp;
    pp.pid = pid;
    pp.param = param;
    pp.inputc = inputc;
    pp.inputv = inputv;
    pp.outputv = outputv;
    return pp;
}

static void print_num_text_2(picoquic_cnx_t *cnx, uint64_t num) {
    protoop_arg_t args[1];
    args[0] = (protoop_arg_t) num;
    protoop_params_t pp = get_pp_noparam("printf", 1, args, NULL);
    plugin_run_protoop(cnx, &pp);
}
>>>>>>> 9e63bc9e

static uint32_t helper_get_checksum_length(picoquic_cnx_t* cnx, int is_cleartext_mode)
{
    protoop_arg_t args[1];
    args[0] = (protoop_arg_t) is_cleartext_mode;
    protoop_params_t pp = get_pp_noparam("get_checksum_length", 1, args, NULL);
    return (uint32_t) plugin_run_protoop(cnx, &pp);
}

static void helper_protoop_printf(picoquic_cnx_t *cnx, const char *fmt, protoop_arg_t *fmt_args, size_t args_len)
{
<<<<<<< HEAD
    protoop_arg_t args[3];
    args[0] = (protoop_arg_t) fmt;
    args[1] = (protoop_arg_t) fmt_args;
    args[2] = (protoop_arg_t) args_len;
    plugin_run_protoop(cnx, "printf", 3, args, NULL);
=======
    protoop_arg_t args[1];
    args[0] = (protoop_arg_t) arg;
    protoop_params_t pp = get_pp_noparam("printf", 1, args, NULL);
    plugin_run_protoop(cnx, &pp);
>>>>>>> 9e63bc9e
}

static int helper_retransmit_needed_by_packet(picoquic_cnx_t *cnx, picoquic_packet_t *p, uint64_t current_time, int *timer_based_retransmit)
{
    protoop_arg_t outs[PROTOOPARGS_MAX], args[3];
    args[0] = (protoop_arg_t) p;
    args[1] = (protoop_arg_t) current_time;
    args[2] = (protoop_arg_t) *timer_based_retransmit;
    protoop_params_t pp = get_pp_noparam("retransmit_needed_by_packet", 3, args, outs);
    int ret = (int) plugin_run_protoop(cnx, &pp);
    *timer_based_retransmit = (int) outs[0];
    return ret;
}

static void helper_congestion_algorithm_notify(picoquic_cnx_t *cnx, picoquic_path_t* path_x,
    picoquic_congestion_notification_t notification, uint64_t rtt_measurement, uint64_t nb_bytes_acknowledged,
    uint64_t lost_packet_number, uint64_t current_time)
{
    protoop_arg_t args[6];
    args[0] = (protoop_arg_t) path_x;
    args[1] = (protoop_arg_t) notification;
    args[2] = (protoop_arg_t) rtt_measurement;
    args[3] = (protoop_arg_t) nb_bytes_acknowledged;
    args[4] = (protoop_arg_t) lost_packet_number;
    args[5] = (protoop_arg_t) current_time;
    protoop_params_t pp = get_pp_noparam("congestion_algorithm_notify", 6, args, NULL);
    plugin_run_protoop(cnx, &pp);
}

static void helper_callback_function(picoquic_cnx_t* cnx, uint64_t stream_id, uint8_t* bytes,
    size_t length, picoquic_call_back_event_t fin_or_event, void* callback_ctx)
{
    protoop_arg_t args[5];
    args[0] = (protoop_arg_t) stream_id;
    args[1] = (protoop_arg_t) bytes;
    args[2] = (protoop_arg_t) length;
    args[3] = (protoop_arg_t) fin_or_event;
    args[4] = (protoop_arg_t) callback_ctx;
    protoop_params_t pp = get_pp_noparam("callback_function", 5, args, NULL);
    plugin_run_protoop(cnx, &pp);
}

static int helper_skip_frame(picoquic_cnx_t *cnx, uint8_t* bytes, size_t bytes_max, size_t* consumed, int* pure_ack)
{
    protoop_arg_t args[4], outs[PROTOOPARGS_MAX];
    args[0] = (protoop_arg_t) bytes;
    args[1] = (protoop_arg_t) bytes_max;
    args[2] = (protoop_arg_t) *consumed;
    args[3] = (protoop_arg_t) *pure_ack;
    protoop_params_t pp = get_pp_noparam("skip_frame", 4, args, outs);
    int ret = (int) plugin_run_protoop(cnx, &pp);
    *consumed = (size_t) outs[0];
    *pure_ack = (int) outs[1];
    return ret;
}

static int helper_check_stream_frame_already_acked(picoquic_cnx_t* cnx, uint8_t* bytes,
    size_t bytes_max, int* no_need_to_repeat)
{
    protoop_arg_t args[3], outs[PROTOOPARGS_MAX];
    args[0] = (protoop_arg_t) bytes;
    args[1] = (protoop_arg_t) bytes_max;
    args[2] = (protoop_arg_t) *no_need_to_repeat;
    protoop_params_t pp = get_pp_noparam("check_stream_frame_already_acked", 3, args, outs);
    int ret = (int) plugin_run_protoop(cnx, &pp);
    *no_need_to_repeat = (int) outs[0];
    return ret;
}

static uint32_t helper_predict_packet_header_length(picoquic_cnx_t *cnx, picoquic_packet_type_enum packet_type, picoquic_path_t* path_x)
{
    protoop_arg_t args[2];
    args[0] = (protoop_arg_t) packet_type;
    args[1] = (protoop_arg_t) path_x;
    protoop_params_t pp = get_pp_noparam("predict_packet_header_length", 2, args, NULL);
    return (uint32_t) plugin_run_protoop(cnx, &pp);
}

static int helper_is_stream_frame_unlimited(const uint8_t* bytes)
{
    return PICOQUIC_BITS_CLEAR_IN_RANGE(bytes[0], picoquic_frame_type_stream_range_min, picoquic_frame_type_stream_range_max, 0x02);
}

static void helper_dequeue_retransmit_packet(picoquic_cnx_t* cnx, picoquic_packet_t* p, int should_free)
{
    protoop_arg_t args[2];
    args[0] = (protoop_arg_t) p;
    args[1] = (protoop_arg_t) should_free;
    protoop_params_t pp = get_pp_noparam("dequeue_retransmit_packet", 2, args, NULL);
    plugin_run_protoop(cnx, &pp);
}

/* Decide whether MAX data need to be sent or not */
static int helper_should_send_max_data(picoquic_cnx_t* cnx)
{
    int ret = 0;

    if (2 * cnx->data_received > cnx->maxdata_local)
        ret = 1;

    return ret;
}

/* Decide whether to send an MTU probe */
static int helper_is_mtu_probe_needed(picoquic_cnx_t* cnx, picoquic_path_t * path_x)
{
    int ret = 0;

    if ((cnx->cnx_state == picoquic_state_client_ready || cnx->cnx_state == picoquic_state_server_ready) && path_x->mtu_probe_sent == 0 && (path_x->send_mtu_max_tried == 0 || (path_x->send_mtu + 10) < path_x->send_mtu_max_tried)) {
        ret = 1;
    }

    return ret;
}

static picoquic_stream_head *helper_find_ready_stream(picoquic_cnx_t *cnx)
{
    protoop_params_t pp = get_pp_noparam("find_ready_stream", 0, NULL, NULL);
    return (picoquic_stream_head *) plugin_run_protoop(cnx, &pp);
}

static int helper_is_ack_needed(picoquic_cnx_t *cnx, uint64_t current_time, picoquic_packet_context_enum pc,
    picoquic_path_t* path_x)
{
    protoop_arg_t args[3];
    args[0] = (protoop_arg_t) current_time;
    args[1] = (protoop_arg_t) pc;
    args[2] = (protoop_arg_t) path_x;
    protoop_params_t pp = get_pp_noparam("is_ack_needed", 3, args, NULL);
    return (int) plugin_run_protoop(cnx, &pp);
}

static int helper_is_tls_stream_ready(picoquic_cnx_t *cnx)
{
    protoop_params_t pp = get_pp_noparam("is_tls_stream_ready", 0, NULL, NULL);
    return (int) plugin_run_protoop(cnx, &pp);
}

static uint32_t helper_prepare_packet_old_context(picoquic_cnx_t *cnx, picoquic_packet_context_enum pc,
    picoquic_path_t * path_x, picoquic_packet_t* packet, size_t send_buffer_max,
    uint64_t current_time, uint32_t * header_length)
{
    protoop_arg_t outs[1];
    protoop_arg_t args[6];
    args[0] = (protoop_arg_t) pc;
    args[1] = (protoop_arg_t) path_x;
    args[2] = (protoop_arg_t) packet;
    args[3] = (protoop_arg_t) send_buffer_max;
    args[4] = (protoop_arg_t) current_time;
    args[5] = (protoop_arg_t) *header_length;
    protoop_params_t pp = get_pp_noparam("prepare_packet_old_context", 6, args, outs);
    uint32_t length = (uint32_t) plugin_run_protoop(cnx, &pp);
    *header_length = (uint32_t) outs[0];
    return length;
}

static int helper_retransmit_needed(picoquic_cnx_t* cnx,
    picoquic_packet_context_enum pc,
    picoquic_path_t * path_x, uint64_t current_time,
    picoquic_packet_t* packet, size_t send_buffer_max, int* is_cleartext_mode, uint32_t* header_length)
{
    protoop_arg_t outs[2];
    protoop_arg_t args[7];
    args[0] = (protoop_arg_t) pc;
    args[1] = (protoop_arg_t) path_x;
    args[2] = (protoop_arg_t) current_time;
    args[3] = (protoop_arg_t) packet;
    args[4] = (protoop_arg_t) send_buffer_max;
    args[5] = (protoop_arg_t) *is_cleartext_mode;
    args[6] = (protoop_arg_t) *header_length;
    protoop_params_t pp = get_pp_noparam("retransmit_needed", 7, args, outs);
    int ret = (int) plugin_run_protoop(cnx, &pp);
    *is_cleartext_mode = (int) outs[0];
    *header_length = (uint32_t) outs[1];
    return ret;
}

static uint32_t helper_prepare_mtu_probe(picoquic_cnx_t* cnx,
    picoquic_path_t * path_x,
    uint32_t header_length, uint32_t checksum_length,
    uint8_t* bytes)
{
    protoop_arg_t args[4];
    args[0] = (protoop_arg_t) path_x;
    args[1] = (protoop_arg_t) header_length;
    args[2] = (protoop_arg_t) checksum_length;
    args[3] = (protoop_arg_t) bytes;
    protoop_params_t pp = get_pp_noparam("prepare_mtu_probe", 4, args, NULL);
    return (uint32_t) plugin_run_protoop(cnx, &pp);
}

static int helper_prepare_path_challenge_frame(picoquic_cnx_t *cnx, uint8_t* bytes,
    size_t bytes_max, size_t* consumed, picoquic_path_t * path)
{
    protoop_arg_t outs[1];
    protoop_arg_t args[4];
    args[0] = (protoop_arg_t) bytes;
    args[1] = (protoop_arg_t) bytes_max;
    args[2] = (protoop_arg_t) *consumed;
    args[3] = (protoop_arg_t) path;
    protoop_params_t pp = get_pp_noparam("prepare_path_challenge_frame", 4, args, outs);
    int ret = (int) plugin_run_protoop(cnx, &pp);
    *consumed = (size_t) outs[0];
    return ret;
}

static int helper_prepare_ack_frame(picoquic_cnx_t* cnx, uint64_t current_time,
    picoquic_packet_context_enum pc,
    uint8_t* bytes, size_t bytes_max, size_t* consumed)
{
    protoop_arg_t outs[1];
    protoop_arg_t args[5];
    args[0] = (protoop_arg_t) current_time;
    args[1] = (protoop_arg_t) pc;
    args[2] = (protoop_arg_t) bytes;
    args[3] = (protoop_arg_t) bytes_max;
    args[4] = (protoop_arg_t) *consumed;
    protoop_params_t pp = get_pp_noparam("prepare_ack_frame", 5, args, outs);
    int ret = (int) plugin_run_protoop(cnx, &pp);
    *consumed = (size_t) outs[0];
    return ret;
}

static int helper_prepare_crypto_hs_frame(picoquic_cnx_t* cnx, int epoch,
    uint8_t* bytes, size_t bytes_max, size_t* consumed)
{
    protoop_arg_t outs[1];
    protoop_arg_t args[4];
    args[0] = (protoop_arg_t) epoch;
    args[1] = (protoop_arg_t) bytes;
    args[2] = (protoop_arg_t) bytes_max;
    args[3] = (protoop_arg_t) *consumed;
    protoop_params_t pp = get_pp_noparam("prepare_crypto_hs_frame", 4, args, outs);
    int ret = (int) plugin_run_protoop(cnx, &pp);
    *consumed = (size_t) outs[0];
    return ret;
}

static int helper_prepare_first_misc_frame(picoquic_cnx_t* cnx, uint8_t* bytes,
                                      size_t bytes_max, size_t* consumed)
{
    protoop_arg_t outs[1];
    protoop_arg_t args[3];
    args[0] = (protoop_arg_t) bytes;
    args[1] = (protoop_arg_t) bytes_max;
    args[2] = (protoop_arg_t) *consumed;
    protoop_params_t pp = get_pp_noparam("prepare_first_misc_frame", 3, args, outs);
    int ret = (int) plugin_run_protoop(cnx, &pp);
    *consumed = (size_t) outs[0];
    return ret;
}

static int helper_prepare_max_data_frame(picoquic_cnx_t* cnx, uint64_t maxdata_increase,
    uint8_t* bytes, size_t bytes_max, size_t* consumed)
{
    protoop_arg_t outs[1];
    protoop_arg_t args[4];
    args[0] = (protoop_arg_t) maxdata_increase;
    args[1] = (protoop_arg_t) bytes;
    args[2] = (protoop_arg_t) bytes_max;
    args[3] = (protoop_arg_t) *consumed;
    protoop_params_t pp = get_pp_noparam("prepare_max_data_frame", 4, args, outs);
    int ret = (int) plugin_run_protoop(cnx, &pp);
    *consumed = (size_t) outs[0];
    return ret;
}

static int helper_prepare_required_max_stream_data_frames(picoquic_cnx_t* cnx,
    uint8_t* bytes, size_t bytes_max, size_t* consumed)
{
    protoop_arg_t outs[1];
    protoop_arg_t args[3];
    args[0] = (protoop_arg_t) bytes;
    args[1] = (protoop_arg_t) bytes_max;
    args[2] = (protoop_arg_t) *consumed;
    protoop_params_t pp = get_pp_noparam("prepare_required_max_stream_data_frames", 3, args, outs);
    int ret = (int) plugin_run_protoop(cnx, &pp);
    *consumed = (size_t)outs[0];
    return ret;
}

static int helper_prepare_stream_frame(picoquic_cnx_t* cnx, picoquic_stream_head* stream,
    uint8_t* bytes, size_t bytes_max, size_t* consumed)
{
    protoop_arg_t outs[1];
    protoop_arg_t args[4];
    args[0] = (protoop_arg_t) stream;
    args[1] = (protoop_arg_t) bytes;
    args[2] = (protoop_arg_t) bytes_max;
    args[3] = (protoop_arg_t) *consumed;
    protoop_params_t pp = get_pp_noparam("prepare_stream_frame", 3, args, outs);
    int ret = (int) plugin_run_protoop(cnx, &pp);
    *consumed = (protoop_arg_t) outs[0];
    return ret;
}

static void helper_finalize_and_protect_packet(picoquic_cnx_t *cnx, picoquic_packet_t * packet, int ret, 
    uint32_t length, uint32_t header_length, uint32_t checksum_overhead,
    size_t * send_length, uint8_t * send_buffer, uint32_t send_buffer_max, 
    picoquic_path_t * path_x, uint64_t current_time)
{
    protoop_arg_t args[10];
    args[0] = (protoop_arg_t) packet;
    args[1] = (protoop_arg_t) ret;
    args[2] = (protoop_arg_t) length;
    args[3] = (protoop_arg_t) header_length;
    args[4] = (protoop_arg_t) checksum_overhead;
    args[5] = (protoop_arg_t) *send_length;
    args[6] = (protoop_arg_t) send_buffer;
    args[7] = (protoop_arg_t) send_buffer_max;
    args[8] = (protoop_arg_t) path_x;
    args[9] = (protoop_arg_t) current_time;
    protoop_params_t pp = get_pp_noparam("finalize_and_protect_packet", 10, args, NULL);
    *send_length = (size_t) plugin_run_protoop(cnx, &pp);
}

/* TODO: tie with per path scheduling */
static void helper_cnx_set_next_wake_time(picoquic_cnx_t* cnx, uint64_t current_time)
{
    protoop_arg_t args[1];
    args[0] = (protoop_arg_t) current_time;
    protoop_params_t pp = get_pp_noparam("set_next_wake_time", 1, args, NULL);
    plugin_run_protoop(cnx, &pp);
}

static picoquic_packet_context_enum helper_context_from_epoch(int epoch)
{
    picoquic_packet_context_enum pc[4];
    pc[0] = picoquic_packet_context_initial;
    pc[1] = picoquic_packet_context_application;
    pc[2] = picoquic_packet_context_handshake;
    pc[3] = picoquic_packet_context_application;

    /* 5 to 4, bug in picoquic... */
    return (epoch >= 0 && epoch < 4) ? pc[epoch] : 0;
}

static int helper_connection_error(picoquic_cnx_t* cnx, uint16_t local_error, uint64_t frame_type)
{
    protoop_arg_t args[2];
    args[0] = (protoop_arg_t) local_error;
    args[1] = (protoop_arg_t) frame_type;
    protoop_params_t pp = get_pp_noparam("connection_error", 2, args, NULL);
    return (int) plugin_run_protoop(cnx, &pp);
}

static uint8_t* helper_decode_stream_frame(picoquic_cnx_t* cnx, uint8_t* bytes, const uint8_t* bytes_max, uint64_t current_time)
{
    protoop_arg_t args[3];
    args[0] = (protoop_arg_t) bytes;
    args[1] = (protoop_arg_t) bytes_max;
    args[2] = (protoop_arg_t) current_time;
    protoop_params_t pp = get_pp_noparam("decode_stream_frame", 3, args, NULL);
    return (uint8_t *) plugin_run_protoop(cnx, &pp);
}

static uint8_t* helper_decode_ack_frame(picoquic_cnx_t* cnx, uint8_t* bytes,
    const uint8_t* bytes_max, uint64_t current_time, int epoch, int *ack_needed)
{
    protoop_arg_t outs[1];
    protoop_arg_t args[5];
    args[0] = (protoop_arg_t) bytes;
    args[1] = (protoop_arg_t) bytes_max;
    args[2] = (protoop_arg_t) current_time;
    args[3] = (protoop_arg_t) epoch;
    args[4] = (protoop_arg_t) *ack_needed;
    protoop_params_t pp = get_pp_param("decode_frame", picoquic_frame_type_ack, 5, args, NULL);
    bytes = (uint8_t *) plugin_run_protoop(cnx, &pp);
    *ack_needed = (int) outs[0];
    return bytes;
}

static uint8_t* helper_decode_ack_ecn_frame(picoquic_cnx_t* cnx, uint8_t* bytes,
    const uint8_t* bytes_max, uint64_t current_time, int epoch, int *ack_needed)
{
    protoop_arg_t outs[1];
    protoop_arg_t args[5];
    args[0] = (protoop_arg_t) bytes;
    args[1] = (protoop_arg_t) bytes_max;
    args[2] = (protoop_arg_t) current_time;
    args[3] = (protoop_arg_t) epoch;
    args[4] = (protoop_arg_t) *ack_needed;
    protoop_params_t pp = get_pp_param("decode_frame", picoquic_frame_type_ack_ecn, 5, args, NULL);
    bytes = (uint8_t *) plugin_run_protoop(cnx, &pp);
    *ack_needed = (int) outs[0];
    return bytes;
}

static uint8_t* helper_skip_0len_frame(uint8_t* bytes, const uint8_t* bytes_max)
{
    uint8_t frame = bytes[0];
    do {
        bytes++;
    } while (bytes < bytes_max && *bytes == frame);

    return bytes;
}

static uint8_t* helper_decode_stream_reset_frame(picoquic_cnx_t* cnx, uint8_t* bytes, const uint8_t* bytes_max, int *ack_needed)
{
    protoop_arg_t outs[1];
    protoop_arg_t args[5];
    args[0] = (protoop_arg_t) bytes;
    args[1] = (protoop_arg_t) bytes_max;
    args[2] = (protoop_arg_t) 0;
    args[3] = (protoop_arg_t) 0;
    args[4] = (protoop_arg_t) *ack_needed;
    protoop_params_t pp = get_pp_param("decode_frame", picoquic_frame_type_reset_stream, 5, args, NULL);
    bytes = (uint8_t *) plugin_run_protoop(cnx, &pp);
    *ack_needed = (int) outs[0];
    return bytes;
}

static uint8_t* helper_decode_connection_close_frame(picoquic_cnx_t* cnx, uint8_t* bytes, const uint8_t* bytes_max, int *ack_needed)
{
    protoop_arg_t outs[1];
    protoop_arg_t args[5];
    args[0] = (protoop_arg_t) bytes;
    args[1] = (protoop_arg_t) bytes_max;
    args[2] = (protoop_arg_t) 0;
    args[3] = (protoop_arg_t) 0;
    args[4] = (protoop_arg_t) *ack_needed;
    protoop_params_t pp = get_pp_param("decode_frame", picoquic_frame_type_connection_close, 5, args, NULL);
    bytes = (uint8_t *) plugin_run_protoop(cnx, &pp);
    *ack_needed = (int) outs[0];
    return bytes;
}

static uint8_t* helper_decode_application_close_frame(picoquic_cnx_t* cnx, uint8_t* bytes, const uint8_t* bytes_max, int *ack_needed)
{
    protoop_arg_t outs[1];
    protoop_arg_t args[5];
    args[0] = (protoop_arg_t) bytes;
    args[1] = (protoop_arg_t) bytes_max;
    args[2] = (protoop_arg_t) 0;
    args[3] = (protoop_arg_t) 0;
    args[4] = (protoop_arg_t) *ack_needed;
    protoop_params_t pp = get_pp_param("decode_frame", picoquic_frame_type_application_close, 5, args, NULL);
    bytes = (uint8_t *) plugin_run_protoop(cnx, &pp);
    *ack_needed = (int) outs[0];
    return bytes;
}

static uint8_t* helper_decode_max_data_frame(picoquic_cnx_t* cnx, uint8_t* bytes, const uint8_t* bytes_max, int *ack_needed)
{
    protoop_arg_t outs[1];
    protoop_arg_t args[5];
    args[0] = (protoop_arg_t) bytes;
    args[1] = (protoop_arg_t) bytes_max;
    args[2] = (protoop_arg_t) 0;
    args[3] = (protoop_arg_t) 0;
    args[4] = (protoop_arg_t) *ack_needed;
    protoop_params_t pp = get_pp_param("decode_frame", picoquic_frame_type_max_data, 5, args, NULL);
    bytes = (uint8_t *) plugin_run_protoop(cnx, &pp);
    *ack_needed = (int) outs[0];
    return bytes;
}

static uint8_t* helper_decode_max_stream_data_frame(picoquic_cnx_t* cnx, uint8_t* bytes, const uint8_t* bytes_max, int *ack_needed)
{
    protoop_arg_t outs[1];
    protoop_arg_t args[5];
    args[0] = (protoop_arg_t) bytes;
    args[1] = (protoop_arg_t) bytes_max;
    args[2] = (protoop_arg_t) 0;
    args[3] = (protoop_arg_t) 0;
    args[4] = (protoop_arg_t) *ack_needed;
    protoop_params_t pp = get_pp_param("decode_frame", picoquic_frame_type_max_stream_data, 5, args, NULL);
    bytes = (uint8_t *) plugin_run_protoop(cnx, &pp);
    *ack_needed = (int) outs[0];
    return bytes;
}

static uint8_t* helper_decode_max_stream_id_frame(picoquic_cnx_t* cnx, uint8_t* bytes, const uint8_t* bytes_max, int *ack_needed)
{
    protoop_arg_t outs[1];
    protoop_arg_t args[5];
    args[0] = (protoop_arg_t) bytes;
    args[1] = (protoop_arg_t) bytes_max;
    args[2] = (protoop_arg_t) 0;
    args[3] = (protoop_arg_t) 0;
    args[4] = (protoop_arg_t) *ack_needed;
    protoop_params_t pp = get_pp_param("decode_frame", picoquic_frame_type_max_stream_id, 5, args, NULL);
    bytes = (uint8_t *) plugin_run_protoop(cnx, &pp);
    *ack_needed = (int) outs[0];
    return bytes;
}

static uint8_t* helper_decode_blocked_frame(picoquic_cnx_t* cnx, uint8_t* bytes, const uint8_t* bytes_max, int *ack_needed)
{
    protoop_arg_t outs[1];
    protoop_arg_t args[5];
    args[0] = (protoop_arg_t) bytes;
    args[1] = (protoop_arg_t) bytes_max;
    args[2] = (protoop_arg_t) 0;
    args[3] = (protoop_arg_t) 0;
    args[4] = (protoop_arg_t) *ack_needed;
    protoop_params_t pp = get_pp_param("decode_frame", picoquic_frame_type_blocked, 5, args, NULL);
    bytes = (uint8_t *) plugin_run_protoop(cnx, &pp);
    *ack_needed = (int) outs[0];
    return bytes;
}

static uint8_t* helper_decode_stream_blocked_frame(picoquic_cnx_t* cnx, uint8_t* bytes, const uint8_t* bytes_max, int *ack_needed)
{
    protoop_arg_t outs[1];
    protoop_arg_t args[5];
    args[0] = (protoop_arg_t) bytes;
    args[1] = (protoop_arg_t) bytes_max;
    args[2] = (protoop_arg_t) 0;
    args[3] = (protoop_arg_t) 0;
    args[4] = (protoop_arg_t) *ack_needed;
    protoop_params_t pp = get_pp_param("decode_frame", picoquic_frame_type_stream_blocked, 5, args, NULL);
    bytes = (uint8_t *) plugin_run_protoop(cnx, &pp);
    *ack_needed = (int) outs[0];
    return bytes;
}

static uint8_t* helper_decode_stream_id_needed_frame(picoquic_cnx_t* cnx, uint8_t* bytes, const uint8_t* bytes_max, int *ack_needed)
{
    protoop_arg_t outs[1];
    protoop_arg_t args[5];
    args[0] = (protoop_arg_t) bytes;
    args[1] = (protoop_arg_t) bytes_max;
    args[2] = (protoop_arg_t) 0;
    args[3] = (protoop_arg_t) 0;
    args[4] = (protoop_arg_t) *ack_needed;
    protoop_params_t pp = get_pp_param("decode_frame", picoquic_frame_type_stream_id_needed, 5, args, NULL);
    bytes = (uint8_t *) plugin_run_protoop(cnx, &pp);
    *ack_needed = (int) outs[0];
    return bytes;
}

static uint8_t* helper_decode_connection_id_frame(picoquic_cnx_t* cnx, uint8_t* bytes, const uint8_t* bytes_max, int *ack_needed)
{
    protoop_arg_t outs[1];
    protoop_arg_t args[5];
    args[0] = (protoop_arg_t) bytes;
    args[1] = (protoop_arg_t) bytes_max;
    args[2] = (protoop_arg_t) 0;
    args[3] = (protoop_arg_t) 0;
    args[4] = (protoop_arg_t) *ack_needed;
    protoop_params_t pp = get_pp_param("decode_frame", picoquic_frame_type_new_connection_id, 5, args, NULL);
    bytes = (uint8_t *) plugin_run_protoop(cnx, &pp);
    *ack_needed = (int) outs[0];
    return bytes;
}

static uint8_t* helper_decode_stop_sending_frame(picoquic_cnx_t* cnx, uint8_t* bytes, const uint8_t* bytes_max, int *ack_needed)
{
    protoop_arg_t outs[1];
    protoop_arg_t args[5];
    args[0] = (protoop_arg_t) bytes;
    args[1] = (protoop_arg_t) bytes_max;
    args[2] = (protoop_arg_t) 0;
    args[3] = (protoop_arg_t) 0;
    args[4] = (protoop_arg_t) *ack_needed;
    protoop_params_t pp = get_pp_param("decode_frame", picoquic_frame_type_stop_sending, 5, args, NULL);
    bytes = (uint8_t *) plugin_run_protoop(cnx, &pp);
    *ack_needed = (int) outs[0];
    return bytes;
}

static uint8_t* helper_decode_path_challenge_frame(picoquic_cnx_t* cnx, uint8_t* bytes, const uint8_t* bytes_max, int *ack_needed)
{
    protoop_arg_t outs[1];
    protoop_arg_t args[5];
    args[0] = (protoop_arg_t) bytes;
    args[1] = (protoop_arg_t) bytes_max;
    args[2] = (protoop_arg_t) 0;
    args[3] = (protoop_arg_t) 0;
    args[4] = (protoop_arg_t) *ack_needed;
    protoop_params_t pp = get_pp_param("decode_frame", picoquic_frame_type_path_challenge, 5, args, NULL);
    bytes = (uint8_t *) plugin_run_protoop(cnx, &pp);
    *ack_needed = (int) outs[0];
    return bytes;
}

static uint8_t* helper_decode_path_response_frame(picoquic_cnx_t* cnx, uint8_t* bytes, const uint8_t* bytes_max, int *ack_needed)
{
    protoop_arg_t outs[1];
    protoop_arg_t args[5];
    args[0] = (protoop_arg_t) bytes;
    args[1] = (protoop_arg_t) bytes_max;
    args[2] = (protoop_arg_t) 0;
    args[3] = (protoop_arg_t) 0;
    args[4] = (protoop_arg_t) *ack_needed;
    protoop_params_t pp = get_pp_param("decode_frame", picoquic_frame_type_path_response, 5, args, NULL);
    bytes = (uint8_t *) plugin_run_protoop(cnx, &pp);
    *ack_needed = (int) outs[0];
    return bytes;
}

static uint8_t* helper_decode_crypto_hs_frame(picoquic_cnx_t* cnx, uint8_t* bytes, const uint8_t* bytes_max, int epoch, int *ack_needed)
{
    protoop_arg_t outs[1];
    protoop_arg_t args[5];
    args[0] = (protoop_arg_t) bytes;
    args[1] = (protoop_arg_t) bytes_max;
    args[2] = (protoop_arg_t) 0;
    args[3] = (protoop_arg_t) epoch;
    args[4] = (protoop_arg_t) *ack_needed;
    protoop_params_t pp = get_pp_param("decode_frame", picoquic_frame_type_crypto_hs, 5, args, NULL);
    bytes = (uint8_t *) plugin_run_protoop(cnx, &pp);
    *ack_needed = (int) outs[0];
    return bytes;
}

static uint8_t* helper_decode_new_token_frame(picoquic_cnx_t* cnx, uint8_t* bytes, const uint8_t* bytes_max, int *ack_needed)
{
    protoop_arg_t outs[1];
    protoop_arg_t args[5];
    args[0] = (protoop_arg_t) bytes;
    args[1] = (protoop_arg_t) bytes_max;
    args[2] = (protoop_arg_t) 0;
    args[3] = (protoop_arg_t) 0;
    args[4] = (protoop_arg_t) *ack_needed;
    protoop_params_t pp = get_pp_param("decode_frame", picoquic_frame_type_new_token, 5, args, NULL);
    bytes = (uint8_t *) plugin_run_protoop(cnx, &pp);
    *ack_needed = (int) outs[0];
    return bytes;
}

#define VARINT_LEN(bytes) (1U << (((bytes)[0] & 0xC0) >> 6))

/* Parse a varint. In case of an error, *n64 is unchanged, and NULL is returned */
static uint8_t* helper_frames_varint_decode(uint8_t* bytes, const uint8_t* bytes_max, uint64_t* n64)
{
    uint8_t length;

    if (bytes < bytes_max && bytes + (length=VARINT_LEN(bytes)) <= bytes_max) {
        uint64_t v = *bytes++ & 0x3F;

        while (--length > 0) {
            v <<= 8;
            v += *bytes++;
        }

        *n64 = v;
    } else {
        bytes = NULL;
    }

    return bytes;
}

static int helper_parse_ack_header(uint8_t const* bytes, size_t bytes_max,
    uint64_t* num_block, uint64_t* nb_ecnx3,
    uint64_t* largest, uint64_t* ack_delay, size_t* consumed,
    uint8_t ack_delay_exponent)
{
    int ret = 0;
    size_t byte_index = 1;
    size_t l_largest = 0;
    size_t l_delay = 0;
    size_t l_blocks = 0;

    if (bytes_max > byte_index) {
        l_largest = picoquic_varint_decode(bytes + byte_index, bytes_max - byte_index, largest);
        byte_index += l_largest;
    }

    if (bytes_max > byte_index) {
        l_delay = picoquic_varint_decode(bytes + byte_index, bytes_max - byte_index, ack_delay);
        *ack_delay <<= ack_delay_exponent;
        byte_index += l_delay;
    }

    if (nb_ecnx3 != NULL) {
        for (int ecnx = 0; ecnx < 3; ecnx++) {
            size_t l_ecnx = picoquic_varint_decode(bytes + byte_index, bytes_max - byte_index, &nb_ecnx3[ecnx]);

            if (l_ecnx == 0) {
                byte_index = bytes_max;
            }
            else {
                byte_index += l_ecnx;
            }
        }
    }

    if (bytes_max > byte_index) {
        l_blocks = picoquic_varint_decode(bytes + byte_index, bytes_max - byte_index, num_block);
        byte_index += l_blocks;
    }

    if (l_largest == 0 || l_delay == 0 || l_blocks == 0 || bytes_max < byte_index) {
        // DBG_PRINTF("ack frame fixed header too large: first_byte=0x%02x, bytes_max=%" PRIst,
        //     bytes[0], bytes_max);
        byte_index = bytes_max;
        ret = -1;
    }

    *consumed = byte_index;
    return ret;
}

static picoquic_packet_t* helper_update_rtt(picoquic_cnx_t* cnx, uint64_t largest,
    uint64_t current_time, uint64_t ack_delay, picoquic_packet_context_enum pc,
    picoquic_path_t* path_x)
{
    protoop_arg_t args[5];
    args[0] = (protoop_arg_t) largest;
    args[1] = (protoop_arg_t) current_time;
    args[2] = (protoop_arg_t) ack_delay;
    args[3] = (protoop_arg_t) pc;
    args[4] = (protoop_arg_t) path_x;
    protoop_params_t pp = get_pp_noparam("update_rtt", 5, args, NULL);
    return (picoquic_packet_t *) plugin_run_protoop(cnx, &pp);
}

static int helper_process_ack_range(
    picoquic_cnx_t* cnx, picoquic_packet_context_enum pc, uint64_t highest, uint64_t range, picoquic_packet_t** ppacket,
    uint64_t current_time)
{
    protoop_arg_t args[5], outs[1];
    args[0] = (protoop_arg_t) pc;
    args[1] = (protoop_arg_t) highest;
    args[2] = (protoop_arg_t) range;
    args[3] = (protoop_arg_t) *ppacket;
    args[4] = (protoop_arg_t) current_time;
    protoop_params_t pp = get_pp_noparam("process_ack_range", 5, args, outs);
    int ret = (int) plugin_run_protoop(cnx, &pp);
    *ppacket = (picoquic_packet_t*) outs[0];
    return ret;
}

static void helper_check_spurious_retransmission(picoquic_cnx_t* cnx,
    uint64_t start_of_range, uint64_t end_of_range, uint64_t current_time,
    picoquic_packet_context_enum pc, picoquic_path_t* path_x)
{
    protoop_arg_t args[5];
    args[0] = (protoop_arg_t) start_of_range;
    args[1] = (protoop_arg_t) end_of_range;
    args[2] = (protoop_arg_t) current_time;
    args[3] = (protoop_arg_t) pc;
    args[4] = (protoop_arg_t) path_x;
    protoop_params_t pp = get_pp_noparam("check_spurious_retransmission", 5, args, NULL);
    plugin_run_protoop(cnx, &pp);
}

static void helper_process_possible_ack_of_ack_frame(picoquic_cnx_t* cnx, picoquic_packet_t* p)
{
    protoop_arg_t args[1];
    args[0] = (protoop_arg_t) p;
    protoop_params_t pp = get_pp_noparam("process_possible_ack_of_ack_frame", 1, args, NULL);
    plugin_run_protoop(cnx, &pp);
}

static int helper_process_ack_of_stream_frame(picoquic_cnx_t* cnx, uint8_t* bytes,
    size_t bytes_max, size_t* consumed)
{
    protoop_arg_t args[3], outs[1];
    args[0] = (protoop_arg_t) bytes;
    args[1] = (protoop_arg_t) bytes_max;
    args[2] = (protoop_arg_t) *consumed;
    protoop_params_t pp = get_pp_noparam("process_ack_of_stream_frame", 3, args, outs);
    int ret = (int) plugin_run_protoop(cnx, &pp);
    *consumed = (size_t) outs[0];
    return ret;
}

#endif<|MERGE_RESOLUTION|>--- conflicted
+++ resolved
@@ -5,11 +5,9 @@
 #include "plugin.h"
 #include "memcpy.h"
 
-<<<<<<< HEAD
 #define PROTOOP_NUMARGS(...)  (sizeof((protoop_arg_t[]){__VA_ARGS__})/sizeof(protoop_arg_t))
 #define PROTOOP_PRINTF(cnx, fmt, ...)   helper_protoop_printf(cnx, fmt, (protoop_arg_t[]){__VA_ARGS__}, PROTOOP_NUMARGS(__VA_ARGS__))
 
-=======
 static inline protoop_params_t get_pp_noparam(protoop_id_t pid, int inputc, protoop_arg_t *inputv, protoop_arg_t *outputv) {
     protoop_params_t pp;
     pp.pid = pid;
@@ -36,7 +34,6 @@
     protoop_params_t pp = get_pp_noparam("printf", 1, args, NULL);
     plugin_run_protoop(cnx, &pp);
 }
->>>>>>> 9e63bc9e
 
 static uint32_t helper_get_checksum_length(picoquic_cnx_t* cnx, int is_cleartext_mode)
 {
@@ -48,18 +45,12 @@
 
 static void helper_protoop_printf(picoquic_cnx_t *cnx, const char *fmt, protoop_arg_t *fmt_args, size_t args_len)
 {
-<<<<<<< HEAD
     protoop_arg_t args[3];
     args[0] = (protoop_arg_t) fmt;
     args[1] = (protoop_arg_t) fmt_args;
     args[2] = (protoop_arg_t) args_len;
-    plugin_run_protoop(cnx, "printf", 3, args, NULL);
-=======
-    protoop_arg_t args[1];
-    args[0] = (protoop_arg_t) arg;
-    protoop_params_t pp = get_pp_noparam("printf", 1, args, NULL);
+    protoop_params_t pp = get_pp_noparam("printf", 3, args, NULL);
     plugin_run_protoop(cnx, &pp);
->>>>>>> 9e63bc9e
 }
 
 static int helper_retransmit_needed_by_packet(picoquic_cnx_t *cnx, picoquic_packet_t *p, uint64_t current_time, int *timer_based_retransmit)
