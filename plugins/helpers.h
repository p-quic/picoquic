--- conflicted
+++ resolved
@@ -286,18 +286,17 @@
     return (picoquic_stream_head *) run_noparam(cnx, PROTOOPID_NOPARAM_FIND_READY_STREAM, 0, NULL, NULL);
 }
 
-<<<<<<< HEAD
 static picoquic_stream_head *helper_schedule_next_stream(picoquic_cnx_t *cnx, size_t max_size, picoquic_path_t *path)
 {
     protoop_arg_t args[2];
     args[0] = (protoop_arg_t) max_size;
     args[1] = (protoop_arg_t) path;
     return (picoquic_stream_head *) run_noparam(cnx, PROTOOPID_NOPARAM_SCHEDULE_NEXT_STREAM, 2, args, NULL);
-=======
+}
+
 static picoquic_stream_head *helper_find_ready_plugin_stream(picoquic_cnx_t *cnx)
 {
     return (picoquic_stream_head *) run_noparam(cnx, PROTOOPID_NOPARAM_FIND_READY_PLUGIN_STREAM, 0, NULL, NULL);
->>>>>>> a8ddece5
 }
 
 static int helper_is_ack_needed(picoquic_cnx_t *cnx, uint64_t current_time, picoquic_packet_context_enum pc,
