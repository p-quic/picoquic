#include "../helpers.h"
#include "getset.h"
#include "util.h"

#define MP_OPAQUE_ID 0x00
#define MP_DUPLICATE_ID 0x01
#define MP_TUPLE_ID 0x02

#ifndef N_SENDING_UNIFLOWS
#define N_SENDING_UNIFLOWS 2
#endif
#ifndef N_RECEIVING_UNIFLOWS
#define N_RECEIVING_UNIFLOWS 2
#endif
#ifndef MAX_SENDING_UNIFLOWS
#define MAX_SENDING_UNIFLOWS 2
#endif
#ifndef MAX_RECEIVING_UNIFLOWS
#define MAX_RECEIVING_UNIFLOWS 2
#endif
#ifndef MAX_ADDRS
#define MAX_ADDRS 4
#endif

#define PREPARE_NEW_CONNECTION_ID_FRAME (PROTOOPID_SENDER + 0x48)
#define PREPARE_MP_ACK_FRAME (PROTOOPID_SENDER + 0x49)
#define PREPARE_ADD_ADDRESS_FRAME (PROTOOPID_SENDER + 0x4a)

#define MP_NEW_CONNECTION_ID_TYPE 0x40
#define MP_ACK_TYPE 0x42
#define ADD_ADDRESS_TYPE 0x44
<<<<<<< HEAD

#define PATH_UPDATE_TYPE 0x21
=======
>>>>>>> 654bec99

#define RTT_PROBE_TYPE 0x42
#define RTT_PROBE_INTERVAL 100000

typedef enum mp_sending_uniflow_state_e {
    uniflow_unused = 0,
    uniflow_active = 1,
} mp_sending_uniflow_state;

typedef struct {
    uint64_t uniflow_id;
} mp_new_connection_id_ctx_t;

typedef struct {
    size_t nb_addrs;
    struct sockaddr_storage sas[MAX_ADDRS];
    uint32_t if_indexes[MAX_ADDRS];
    bool is_rtx;
} add_address_ctx_t;

typedef struct {
    picoquic_path_t *path_x;
    picoquic_packet_context_enum pc;
} mp_ack_ctx_t;

typedef struct {
    picoquic_path_t *path;
    /* FIXME find a proper way to distinguish sending vs. receive path */
    uint64_t uniflow_id;
    mp_sending_uniflow_state state; /* 0: ready, 1: active */
    uint8_t loc_addr_id;
    uint8_t rem_addr_id;
    /* For receive paths, it is local cnxid / reset secret, for sending paths it is remote */
    picoquic_connection_id_t cnxid;
    uint8_t reset_secret[PICOQUIC_RESET_SECRET_SIZE];

    uint64_t last_rtt_probe;
    uint8_t rtt_probe_tries;
    bool rtt_probe_ready;
    bool proposed_cid;
    // bool doing_ack;

    uint64_t failure_count;
    uint64_t cooldown_time;
} uniflow_data_t;

typedef struct {
    uint8_t id;
    uint32_t if_index;
    struct sockaddr *sa;
    bool is_v6;
} addr_data_t;

typedef struct {
    uint64_t max_ack_delay;
    uint64_t smoothed_rtt;
    uint64_t rtt_variant;
    uint64_t rtt_min;
    uint64_t nb_updates;
} stats_t;

typedef struct {
    uint8_t nb_sending_active;
    uint8_t nb_sending_proposed;
    uint8_t nb_receiving_proposed;
    uint8_t nb_loc_addrs;
    uint8_t nb_rem_addrs;

    /* Just for simple rr scheduling */
    uint8_t last_uniflow_index_sent;

    uniflow_data_t *sending_uniflows[MAX_SENDING_UNIFLOWS];
    uniflow_data_t *receiving_uniflows[MAX_RECEIVING_UNIFLOWS];
    addr_data_t loc_addrs[MAX_ADDRS];
    addr_data_t rem_addrs[MAX_ADDRS];

    // uint8_t pkt_seen_non_ack;
} bpf_data;

typedef struct {
    stats_t tuple_stats[MAX_RECEIVING_UNIFLOWS][MAX_SENDING_UNIFLOWS]; /* [receive index][sending index] */
} bpf_tuple_data;

typedef struct {
    uint8_t requires_duplication;
    uint16_t data_length;
    uint8_t data[1250];
} bpf_duplicate_data;

typedef struct add_address_frame {
    uint8_t has_port;
    uint8_t ip_vers;
    uint8_t address_id;
    /* This is an hack... An ipv4 address will fit inside */
    struct sockaddr_in6 addr;
} add_address_frame_t;

typedef struct mp_new_connection_id_frame {
    uint64_t uniflow_id;
    new_connection_id_frame_t ncidf;
} mp_new_connection_id_frame_t;

typedef struct mp_ack_frame {
    uint64_t uniflow_id;
    ack_frame_t ack;
} mp_ack_frame_t;

typedef struct path_update {
    uint64_t closed_path_id;
    uint64_t proposed_path_id;
} path_update_t;

static bpf_data *initialize_bpf_data(picoquic_cnx_t *cnx)
{
    bpf_data *bpfd = (bpf_data *) my_malloc_ex(cnx, sizeof(bpf_data));
    if (!bpfd) return NULL;
    my_memset(bpfd, 0, sizeof(bpf_data));
    return bpfd;
}

static bpf_data *get_bpf_data(picoquic_cnx_t *cnx)
{
    bpf_data *bpfd_ptr = (bpf_data *) get_cnx_metadata(cnx, MP_OPAQUE_ID);
    if (!bpfd_ptr) {
        bpfd_ptr = initialize_bpf_data(cnx);
        set_cnx_metadata(cnx, MP_OPAQUE_ID, (protoop_arg_t) bpfd_ptr);
    }
    return bpfd_ptr;
}

static bpf_tuple_data *initialize_bpf_tuple_data(picoquic_cnx_t *cnx)
{
    bpf_tuple_data *bpftd = (bpf_tuple_data *) my_malloc(cnx, sizeof(bpf_tuple_data));
    if (!bpftd) return NULL;
    my_memset(bpftd, 0, sizeof(bpf_tuple_data));
    return bpftd;
}

static bpf_tuple_data *get_bpf_tuple_data(picoquic_cnx_t *cnx)
{
    bpf_tuple_data *bpftd_ptr = (bpf_tuple_data *) get_cnx_metadata(cnx, MP_TUPLE_ID);
    if (!bpftd_ptr) {
        bpftd_ptr = initialize_bpf_tuple_data(cnx);
        set_cnx_metadata(cnx, MP_TUPLE_ID, (protoop_arg_t) bpftd_ptr);
    }
    return bpftd_ptr;
}

static bpf_duplicate_data *initialize_bpf_duplicate_data(picoquic_cnx_t *cnx)
{
    bpf_duplicate_data *bpfdd = (bpf_duplicate_data *) my_malloc_ex(cnx, sizeof(bpf_duplicate_data));
    if (!bpfdd) return NULL;
    my_memset(bpfdd, 0, sizeof(bpf_duplicate_data));
    return bpfdd;
}

static bpf_duplicate_data *get_bpf_duplicate_data(picoquic_cnx_t *cnx)
{
    bpf_duplicate_data *bpfdd_ptr = (bpf_duplicate_data *) get_cnx_metadata(cnx, MP_DUPLICATE_ID);
    if (!bpfdd_ptr) {
        bpfdd_ptr = initialize_bpf_duplicate_data(cnx);
        set_cnx_metadata(cnx, MP_DUPLICATE_ID, (protoop_arg_t) bpfdd_ptr);
    }
    return bpfdd_ptr;
}

/* Returns -1 if not found */
static int mp_find_uniflow_index_internal(picoquic_cnx_t *cnx, uint8_t max_count, uniflow_data_t **uniflows, uint64_t uniflow_id) {
    int uniflow_index;
    uniflow_data_t *ud = NULL;
    for (uniflow_index = 0; uniflow_index < max_count; uniflow_index++) {
        ud = uniflows[uniflow_index];
        if (!ud || ud->uniflow_id == uniflow_id) {
            break;
        }
    }
    if (uniflow_index == max_count || !ud) {
        uniflow_index = -1;
    }
    return uniflow_index;
}

static int mp_get_uniflow_index(picoquic_cnx_t *cnx, bpf_data *bpfd, bool for_sending_uniflow, uint64_t uniflow_id, int *new_uniflow_index) {
    uniflow_data_t **uniflows = for_sending_uniflow ? bpfd->sending_uniflows : bpfd->receiving_uniflows;
    uint8_t max_count = for_sending_uniflow ? bpfd->nb_sending_proposed : bpfd->nb_receiving_proposed;
    uint8_t max_val = for_sending_uniflow ? MAX_SENDING_UNIFLOWS : MAX_RECEIVING_UNIFLOWS;
    int uniflow_index = mp_find_uniflow_index_internal(cnx, max_count, uniflows, uniflow_id);
    if (new_uniflow_index) {
        *new_uniflow_index = false;
    }

    if (uniflow_index < 0 && max_count < max_val) {
        uniflow_index = max_count;
        uniflows[uniflow_index] = my_malloc(cnx, sizeof(uniflow_data_t));
        if (!uniflows[uniflow_index]) {
            helper_protoop_printf(cnx, "Cannot allocate uniflow_data...\n", NULL, 0);
            return -1;
        }
        my_memset(uniflows[uniflow_index], 0, sizeof(uniflow_data_t));
        uniflows[uniflow_index]->uniflow_id = uniflow_id;
        if (for_sending_uniflow) {
            bpfd->nb_sending_proposed++;
        } else {
            bpfd->nb_receiving_proposed++;
        }
        if (new_uniflow_index) {
            *new_uniflow_index = true;
        }
    }

    return uniflow_index;
}

static uniflow_data_t *mp_get_uniflow_data(bpf_data *bpfd, bool for_sending_uniflow, picoquic_path_t *path_x) {
    uniflow_data_t **uniflows = for_sending_uniflow ? bpfd->sending_uniflows : bpfd->receiving_uniflows;
    uint8_t max_count = for_sending_uniflow ? bpfd->nb_sending_proposed : bpfd->nb_receiving_proposed;
    uniflow_data_t *ud = NULL;
    for (int uniflow_index = 0; uniflow_index < max_count; uniflow_index++) {
        ud = uniflows[uniflow_index];
        if (ud && ud->path == path_x) {
            return ud;
        }
    }
    return NULL;
}

static uniflow_data_t *mp_get_sending_uniflow_data(bpf_data *bpfd, picoquic_path_t *path_x) {
    return mp_get_uniflow_data(bpfd, true, path_x);
}

static uniflow_data_t *mp_get_receiving_uniflow_data(bpf_data *bpfd, picoquic_path_t *path_x) {
    return mp_get_uniflow_data(bpfd, false, path_x);
}

static int mp_get_uniflow_index_from_path(bpf_data *bpfd, bool for_sending_uniflow, picoquic_path_t *path_x) {
    uniflow_data_t **uniflows = for_sending_uniflow ? bpfd->sending_uniflows : bpfd->receiving_uniflows;
    uint8_t max_count = for_sending_uniflow ? bpfd->nb_sending_proposed : bpfd->nb_receiving_proposed;
    uniflow_data_t *ud = NULL;
    for (int uniflow_index = 0; uniflow_index < max_count; uniflow_index++) {
        ud = uniflows[uniflow_index];
        if (ud && ud->path == path_x) {
            return uniflow_index;
        }
    }
    return -1;
}

static __attribute__((always_inline)) void mp_sending_uniflow_ready(picoquic_cnx_t *cnx, uniflow_data_t *ud, uint64_t current_time)
{
    ud->state = uniflow_unused;
    /* By default, create the path with the current peer address of path 0 */
    picoquic_path_t *path_0 = (picoquic_path_t *) get_cnx(cnx, AK_CNX_PATH, 0);
    struct sockaddr *peer_addr_0 = (struct sockaddr *) get_path(path_0, AK_PATH_PEER_ADDR, 0);
    int cnx_path_index = picoquic_create_path(cnx, current_time, peer_addr_0);
    /* TODO cope with possible errors */
    ud->path = (picoquic_path_t *) get_cnx(cnx, AK_CNX_PATH, cnx_path_index);
    /* Also insert the remote CID */
    picoquic_connection_id_t *remote_cnxid = (picoquic_connection_id_t *) get_path(ud->path, AK_PATH_REMOTE_CID, 0);
    my_memcpy(remote_cnxid, &ud->cnxid, sizeof(picoquic_connection_id_t));
    uint8_t *reset_secret = (uint8_t *) get_path(ud->path, AK_PATH_RESET_SECRET, 0);
    my_memcpy(reset_secret, ud->reset_secret, 16);
    LOG_EVENT(cnx, "multipath", "sending_uniflow_ready", "", "{\"uniflow_id\": %" PRIu64 ", \"path\": \"%p\"}", ud->uniflow_id, (protoop_arg_t) ud->path);
}

static __attribute__((always_inline)) void mp_receiving_uniflow_active(picoquic_cnx_t *cnx, uniflow_data_t *ud, uint64_t current_time)
{
    ud->state = uniflow_active;
    /* By default, create the path with the current peer address of path 0 */
    picoquic_path_t *path_0 = (picoquic_path_t *) get_cnx(cnx, AK_CNX_PATH, 0);
    struct sockaddr *peer_addr_0 = (struct sockaddr *) get_path(path_0, AK_PATH_PEER_ADDR, 0);
    int cnx_path_index = picoquic_create_path(cnx, current_time, peer_addr_0);
    /* TODO cope with possible errors */
    ud->path = (picoquic_path_t *) get_cnx(cnx, AK_CNX_PATH, cnx_path_index);
    set_path(ud->path, AK_PATH_CHALLENGE_VERIFIED, 0, 1);  // Don't validate receive path
    /* Also insert the local CID */
    picoquic_connection_id_t *local_cnxid = (picoquic_connection_id_t *) get_path(ud->path, AK_PATH_LOCAL_CID, 0);
    my_memcpy(local_cnxid, &ud->cnxid, sizeof(picoquic_connection_id_t));
    uint8_t *reset_secret = (uint8_t *) get_path(ud->path, AK_PATH_RESET_SECRET, 0);
    my_memcpy(reset_secret, ud->reset_secret, 16);
    LOG_EVENT(cnx, "multipath", "sending_uniflow_ready", "", "{\"uniflow_id\": %" PRIu64 ", \"path\": \"%p\"}", ud->uniflow_id, (protoop_arg_t) ud->path);
}

static __attribute__((always_inline)) size_t varint_len(uint64_t val) {
    if (val <= 63) {
        return 1;
    } else if (val <= 16383) {
        return 2;
    } else if (val <= 1073741823) {
        return 4;
    } else if (val <= 4611686018427387903) {
        return 8;
    }
    return 0;
}

static void reserve_mp_new_connection_id_frame(picoquic_cnx_t *cnx, uint64_t uniflow_id)
{
    mp_new_connection_id_ctx_t *mncic = (mp_new_connection_id_ctx_t *) my_malloc(cnx, sizeof(mp_new_connection_id_ctx_t));
    if (!mncic) {
        return;
    }
    mncic->uniflow_id = uniflow_id;
    reserve_frame_slot_t *rfs = (reserve_frame_slot_t *) my_malloc(cnx, sizeof(reserve_frame_slot_t));
    if (!rfs) {
        my_free(cnx, mncic);
        return;
    }
    my_memset(rfs, 0, sizeof(reserve_frame_slot_t));
    rfs->frame_type = MP_NEW_CONNECTION_ID_TYPE;
    rfs->frame_ctx = mncic;
    rfs->nb_bytes = 52; /* This is the max value, in practice it won't be so much, but spare the estimation process here */
    reserve_frames(cnx, 1, rfs);
}

static bool accept_addr(picoquic_cnx_t *cnx, struct sockaddr_storage *sa, uint32_t if_index) {
    protoop_id_t pid;
    pid.id = "accept_addr";
    pid.hash = hash_value_str(pid.id);
    if (!plugin_pluglet_exists(cnx, &pid, NO_PARAM, pluglet_replace)) {
        return true;
    }
    protoop_arg_t args[2];
    args[0] = (protoop_arg_t) sa;
    args[1] = (protoop_arg_t) if_index;
    return (bool) run_noparam(cnx, pid.id, 2, args, NULL);
}

static size_t filter_addrs(picoquic_cnx_t *cnx, struct sockaddr_storage *sas, uint32_t *if_indexes, int addrs) {
    int i = 0;
    while (i < addrs) {
        struct sockaddr_storage *sa = sas + i;
        char dst[INET_ADDRSTRLEN];
        PROTOOP_PRINTF(cnx, "Address %s ", (protoop_arg_t) inet_ntop(AF_INET, &((struct sockaddr_in *) sa)->sin_addr, dst, sizeof(dst)));
        if (!accept_addr(cnx, sa, *(if_indexes + i))) {
            struct sockaddr_storage *end = sas + (addrs - 1);
            if (end != sa) {
                my_memcpy(sa, end, sizeof(struct sockaddr_storage));
                *(if_indexes + i) = *(if_indexes + (addrs - 1));
            }
            addrs--;
            PROTOOP_PRINTF(cnx, "was rejected\n");
        } else {
            i++;
            PROTOOP_PRINTF(cnx, "was accepted\n");
        }
    }
    return addrs;
}

static void reserve_add_address_frame(picoquic_cnx_t *cnx)
{
    add_address_ctx_t *aac = (add_address_ctx_t *) my_malloc(cnx, sizeof(add_address_ctx_t));
    my_memset(aac, 0, sizeof(add_address_ctx_t));
    if (!aac) {
        return;
    }
    aac->nb_addrs = (size_t) picoquic_getaddrs(aac->sas, aac->if_indexes, MAX_ADDRS);
    if (aac->nb_addrs == 0) {
        my_free(cnx, aac);
        return;
    }
    aac->nb_addrs = filter_addrs(cnx, aac->sas, aac->if_indexes, aac->nb_addrs);
    if (aac->nb_addrs == 0) {
        my_free(cnx, aac);
        return;
    }
    int frame_size_v6 = 21;
    reserve_frame_slot_t *rfs = (reserve_frame_slot_t *) my_malloc(cnx, sizeof(reserve_frame_slot_t));
    if (!rfs) {
        my_free(cnx, aac);
        return;
    }
    my_memset(rfs, 0, sizeof(reserve_frame_slot_t));
    rfs->frame_type = ADD_ADDRESS_TYPE;
    rfs->frame_ctx = aac;
    rfs->nb_bytes = frame_size_v6 * aac->nb_addrs;
    reserve_frames(cnx, 1, rfs);
}

static __attribute__((always_inline)) void reserve_mp_ack_frame(picoquic_cnx_t *cnx, picoquic_path_t *path_x, picoquic_packet_context_enum pc)
{
    mp_ack_ctx_t *mac = (mp_ack_ctx_t *) my_malloc(cnx, sizeof(mp_ack_ctx_t));
    if (!mac) {
        return;
    }
    mac->path_x = path_x;
    mac->pc = pc;
    reserve_frame_slot_t *rfs = (reserve_frame_slot_t *) my_malloc(cnx, sizeof(reserve_frame_slot_t));
    if (!rfs) {
        my_free(cnx, mac);
        return;
    }
    my_memset(rfs, 0, sizeof(reserve_frame_slot_t));
    rfs->frame_type = MP_ACK_TYPE;
    rfs->frame_ctx = mac;
    rfs->nb_bytes = 200; /* FIXME dynamic count */
    reserve_frames(cnx, 1, rfs);
    /* Reserved now, so ack_needed is not true anymore. This is an important fix! */
    picoquic_packet_context_t *pkt_ctx = (picoquic_packet_context_t *) get_path(path_x, AK_PATH_PKT_CTX, pc);
    set_pkt_ctx(pkt_ctx, AK_PKTCTX_ACK_NEEDED, 0);
}

/* Other multipath functions */

static int parse_mp_ack_header(uint8_t const* bytes, size_t bytes_max,
    uint64_t* num_block, uint64_t* nb_ecnx3, uint64_t *path_id,
    uint64_t* largest, uint64_t* ack_delay, size_t* consumed,
    uint8_t ack_delay_exponent)
{
    int ret = 0;
    size_t byte_index = 1;
    size_t l_largest = 0;
    size_t l_delay = 0;
    size_t l_blocks = 0;
    size_t l_path_id = 0;

    if (bytes_max > byte_index) {
        l_path_id = picoquic_varint_decode(bytes + byte_index, bytes_max - byte_index, path_id);
        byte_index += l_path_id;
    }

    if (bytes_max > byte_index) {
        l_largest = picoquic_varint_decode(bytes + byte_index, bytes_max - byte_index, largest);
        byte_index += l_largest;
    }

    if (bytes_max > byte_index) {
        l_delay = picoquic_varint_decode(bytes + byte_index, bytes_max - byte_index, ack_delay);
        *ack_delay <<= ack_delay_exponent;
        byte_index += l_delay;
    }

    if (nb_ecnx3 != NULL) {
        for (int ecnx = 0; ecnx < 3; ecnx++) {
            size_t l_ecnx = picoquic_varint_decode(bytes + byte_index, bytes_max - byte_index, &nb_ecnx3[ecnx]);

            if (l_ecnx == 0) {
                byte_index = bytes_max;
            }
            else {
                byte_index += l_ecnx;
            }
        }
    }

    if (bytes_max > byte_index) {
        l_blocks = picoquic_varint_decode(bytes + byte_index, bytes_max - byte_index, num_block);
        byte_index += l_blocks;
    }

    if (l_path_id == 0 || l_largest == 0 || l_delay == 0 || l_blocks == 0 || bytes_max < byte_index) {
        // DBG_PRINTF("ack frame fixed header too large: first_byte=0x%02x, bytes_max=%" PRIst,
        //     bytes[0], bytes_max);
        byte_index = bytes_max;
        ret = -1;
    }

    *consumed = byte_index;
    return ret;
}

static int helper_process_mp_ack_range(
    picoquic_cnx_t* cnx, picoquic_packet_context_enum pc, uint64_t highest, uint64_t range, picoquic_packet_t** ppacket,
    uint64_t current_time)
{
    protoop_arg_t args[5], outs[1];
    args[0] = (protoop_arg_t) pc;
    args[1] = (protoop_arg_t) highest;
    args[2] = (protoop_arg_t) range;
    args[3] = (protoop_arg_t) *ppacket;
    args[4] = (protoop_arg_t) current_time;
    int ret = (int) run_noparam(cnx, PROTOOPID_NOPARAM_PROCESS_ACK_RANGE, 5, args, outs);
    *ppacket = (picoquic_packet_t*) outs[0];
    return ret;
}

static int helper_prepare_mp_ack_frame(
    picoquic_cnx_t* cnx, uint64_t current_time, picoquic_packet_context_enum pc, uint8_t* bytes,
    size_t bytes_max, size_t* consumed, picoquic_path_t* path_x)
{
    protoop_arg_t args[6], outs[1];
    args[0] = (protoop_arg_t) current_time;
    args[1] = (protoop_arg_t) pc;
    args[2] = (protoop_arg_t) bytes;
    args[3] = (protoop_arg_t) bytes_max;
    args[4] = (protoop_arg_t) *consumed;
    args[5] = (protoop_arg_t) path_x;
    int ret = (int) run_noparam(cnx, "prepare_mp_ack_frame", 6, args, outs);
    *consumed = (size_t) outs[0];
    return ret;
}

/* Multipath functions */

static int helper_prepare_mp_new_connection_id_frame(picoquic_cnx_t* cnx, uint8_t* bytes, size_t bytes_max,
    size_t *consumed, uint64_t path_id, uint64_t current_time)
{
    protoop_arg_t args[5], outs[1];
    args[0] = (protoop_arg_t) bytes;
    args[1] = (protoop_arg_t) bytes_max;
    args[2] = (protoop_arg_t) *consumed;
    args[3] = (protoop_arg_t) path_id;
    args[4] = (protoop_arg_t) current_time;
    int ret = (int) run_noparam(cnx, "prepare_mp_new_connection_id_frame", 5, args, outs);
    *consumed = (size_t) outs[0];
    return ret;
}

static int helper_prepare_add_address_frame(picoquic_cnx_t* cnx, uint8_t* bytes,
    size_t bytes_max, size_t *consumed)
{
    protoop_arg_t args[3], outs[1];
    args[0] = (protoop_arg_t) bytes;
    args[1] = (protoop_arg_t) bytes_max;
    args[2] = (protoop_arg_t) *consumed;
    int ret = (int) run_noparam(cnx, "prepare_mp_add_address_frame", 3, args, outs);
    *consumed = (size_t) outs[0];
    return ret;
}


static picoquic_path_t *schedule_path(picoquic_cnx_t *cnx, picoquic_packet_t *retransmit_p, picoquic_path_t *from_path, char *reason, int change_path) {
    protoop_arg_t args[4];
    args[0] = (protoop_arg_t) retransmit_p;
    args[1] = (protoop_arg_t) from_path;
    args[2] = (protoop_arg_t) reason;
    args[3] = change_path;
    return (picoquic_path_t *) run_noparam(cnx, "schedule_path", 4, args, NULL);
}

static void manage_paths(picoquic_cnx_t *cnx) {
    run_noparam(cnx, "manage_paths", 0, NULL, NULL);
}

static __attribute__((always_inline)) picoquic_packet_t* mp_update_rtt(picoquic_cnx_t* cnx, uint64_t largest,
    uint64_t current_time, uint64_t ack_delay, picoquic_packet_context_enum pc,
    picoquic_path_t* sending_path, picoquic_path_t* receive_path, int *is_new_ack)
{
    protoop_arg_t args[6];
    args[0] = (protoop_arg_t) largest;
    args[1] = (protoop_arg_t) current_time;
    args[2] = (protoop_arg_t) ack_delay;
    args[3] = (protoop_arg_t) pc;
    args[4] = (protoop_arg_t) sending_path;
    args[5] = (protoop_arg_t) receive_path;
    protoop_arg_t outs[1];
    picoquic_packet_t *p = (picoquic_packet_t *) run_noparam(cnx, PROTOOPID_NOPARAM_UPDATE_RTT, 6, args, outs);
    if (is_new_ack) {
        *is_new_ack = outs[0];
    }
    return p;
}<|MERGE_RESOLUTION|>--- conflicted
+++ resolved
@@ -29,11 +29,6 @@
 #define MP_NEW_CONNECTION_ID_TYPE 0x40
 #define MP_ACK_TYPE 0x42
 #define ADD_ADDRESS_TYPE 0x44
-<<<<<<< HEAD
-
-#define PATH_UPDATE_TYPE 0x21
-=======
->>>>>>> 654bec99
 
 #define RTT_PROBE_TYPE 0x42
 #define RTT_PROBE_INTERVAL 100000
