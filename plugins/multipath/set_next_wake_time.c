--- conflicted
+++ resolved
@@ -296,12 +296,7 @@
     for (int i = 0; last_pkt_length > 0 && blocked != 0 && i < nb_snd_paths; i++) {
         path_x = get_sending_path(cnx, bpfd, nb_snd_paths, i, &pd);
         /* If the path is not active, don't expect anything! */
-<<<<<<< HEAD
         if ((pd != NULL && pd->state != path_active) || get_path(path_x, AK_PATH_CHALLENGE_VERIFIED, 0) == 0) {
-=======
-        /* Do not consider path 0 here */
-        if (pd == NULL || pd->state != path_active) {
->>>>>>> 921cd5a3
             continue;
         }
         uint64_t cwin_x = (uint64_t) get_path(path_x, AK_PATH_CWIN, 0);
@@ -336,13 +331,8 @@
             if (pd != NULL && blocked != 0) {
                 uint64_t cwin_x = (uint64_t) get_path(path_x, AK_PATH_CWIN, 0);
                 uint64_t bytes_in_transit_x = (uint64_t) get_path(path_x, AK_PATH_BYTES_IN_TRANSIT, 0);
-<<<<<<< HEAD
-                int challenge_verified_x = (int) get_path(path_x, AK_PATH_CHALLENGE_VERIFIED, 0);
-                if (cwin_x > bytes_in_transit_x && challenge_verified_x == 1) {
-=======
                 int is_validated = get_path(path_x, AK_PATH_CHALLENGE_VERIFIED, 0);
                 if (is_validated && cwin_x > bytes_in_transit_x) {
->>>>>>> 921cd5a3
                     int should_send_max_data = helper_should_send_max_data(cnx);
                     int is_tls_stream_ready = helper_is_tls_stream_ready(cnx);
                     int has_cc_to_send = run_noparam(cnx, PROTOOPID_NOPARAM_HAS_CONGESTION_CONTROLLED_PLUGIN_FRAMEMS_TO_SEND, 0, NULL, NULL);
