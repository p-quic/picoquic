--- conflicted
+++ resolved
@@ -19,11 +19,7 @@
     size_t byte_index = 0;
     uint64_t num_block = 0;
     size_t l_frame_id = 0;
-<<<<<<< HEAD
-    size_t l_path_id = 0;
-=======
     size_t l_uniflow_id = 0;
->>>>>>> 654bec99
     size_t l_largest = 0;
     size_t l_delay = 0;
     size_t l_first_range = 0;
@@ -54,11 +50,7 @@
         l_frame_id = picoquic_varint_encode(bytes + byte_index, (size_t) (bytes_max - bytes) - byte_index,
                 MP_ACK_TYPE);
         byte_index += l_frame_id;
-<<<<<<< HEAD
-        /* Encode the path ID */
-=======
         /* Encode the uniflow ID */
->>>>>>> 654bec99
         if (byte_index < bytes_max - bytes) {
             l_uniflow_id = picoquic_varint_encode(bytes + byte_index, (size_t) (bytes_max - bytes) - byte_index,
                 ud->uniflow_id);
