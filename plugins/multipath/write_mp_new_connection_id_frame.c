#include "bpf.h"
#include "tls_api.h"

/**
 * See PROTOOP_PARAM_WRITE_FRAME
 */
protoop_arg_t write_mp_new_connection_id_frame(picoquic_cnx_t* cnx)
{
    uint8_t* bytes = (uint8_t *) get_cnx(cnx, AK_CNX_INPUT, 0);
    const uint8_t *bytes_max = (const uint8_t *) get_cnx(cnx, AK_CNX_INPUT, 1);
    mp_new_connection_id_ctx_t *mncic = (mp_new_connection_id_ctx_t *) get_cnx(cnx, AK_CNX_INPUT, 2);

    size_t consumed = 0;

    int ret = 0;
    int new_uniflow_index = 0;
    bpf_data *bpfd = get_bpf_data(cnx);

    if (bytes_max - bytes < 28) {
        /* A valid frame, with our encoding, uses at least 13 bytes.
         * If there is not enough space, don't attempt to encode it.
         */
        consumed = 0;
        ret = PICOQUIC_ERROR_FRAME_BUFFER_TOO_SMALL;
    }
    else {
        /* First find the corresponding path_id in the bpfd
         * Create it if it is not present yet.
         */
        int uniflow_index = mp_get_uniflow_index(cnx, bpfd, false, mncic->uniflow_id, &new_uniflow_index);
        if (uniflow_index < 0) {
            /* Stop sending NEW_CONNECTION_ID frames */
            set_cnx(cnx, AK_CNX_OUTPUT, 0, 0);
            return 0;
        }

        uniflow_data_t *u = bpfd->receiving_uniflows[uniflow_index];

        /* Create the connection ID and the related reset token */
        if (!u->proposed_cid) {
            picoquic_create_random_cnx_id_for_cnx(cnx, &u->cnxid, 8);
            picoquic_create_cnxid_reset_secret_for_cnx(cnx, &u->cnxid, (uint8_t *) &u->reset_secret[0]);
            picoquic_register_cnx_id_for_cnx(cnx, &u->cnxid);
            u->proposed_cid = true;
        }

        size_t byte_index = 0;
        size_t frame_id_l = 0;
<<<<<<< HEAD
        size_t path_id_l = 0;
=======
        size_t uniflow_id_l = 0;
>>>>>>> 654bec99
        size_t seq_l = 0;

        /* Frame ID */
        frame_id_l = picoquic_varint_encode(bytes + byte_index, (size_t) bytes_max - byte_index,
            MP_NEW_CONNECTION_ID_TYPE);
        byte_index += frame_id_l;

        if (byte_index < bytes_max - bytes) {
            /* Uniflow ID */
            uniflow_id_l = picoquic_varint_encode(bytes + byte_index, (size_t) bytes_max - byte_index,
                mncic->uniflow_id);
            byte_index += uniflow_id_l;
        }
        if (byte_index < bytes_max - bytes) {
            /* Seq */
            seq_l = picoquic_varint_encode(bytes + byte_index, (size_t) bytes_max - byte_index,
                0);
            byte_index += seq_l;
        }
        my_memset(&bytes[byte_index++], 8, 1);
        my_memcpy(bytes + byte_index, u->cnxid.id, u->cnxid.id_len);
        byte_index += u->cnxid.id_len;
        my_memcpy(bytes + byte_index, u->reset_secret, 16);
        byte_index += 16;

        consumed = byte_index;

        if (u->state < uniflow_active) {
            /* Now that we sent the MP NEW CONNECTION ID frame, we should be active to receive packets */
            mp_receiving_uniflow_active(cnx, u, picoquic_current_time());
        }
    }

    /* Do not freem mncic yet, do it in notify! */
    /* my_free(cnx, mncic); */
    
    set_cnx(cnx, AK_CNX_OUTPUT, 0, (protoop_arg_t) consumed);
    set_cnx(cnx, AK_CNX_OUTPUT, 1, (protoop_arg_t) 1);

    return (protoop_arg_t) ret;
}<|MERGE_RESOLUTION|>--- conflicted
+++ resolved
@@ -46,11 +46,7 @@
 
         size_t byte_index = 0;
         size_t frame_id_l = 0;
-<<<<<<< HEAD
-        size_t path_id_l = 0;
-=======
         size_t uniflow_id_l = 0;
->>>>>>> 654bec99
         size_t seq_l = 0;
 
         /* Frame ID */
