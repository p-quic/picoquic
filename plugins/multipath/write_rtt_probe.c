--- conflicted
+++ resolved
@@ -18,17 +18,10 @@
         } else {
             bpfd->paths[selected_path]->rtt_probe_ready = true;
         }
-<<<<<<< HEAD
-        PROTOOP_PRINTF(cnx, "RTT probe ready to be sent for path %d, try %d\n", selected_path, bpfd->paths[selected_path].rtt_probe_tries);
-        if (bpfd->paths[selected_path].rtt_probe_tries >= 3) {
-            PROTOOP_PRINTF(cnx, "Too many tries for the probe for path %d, drop it\n", selected_path);
-            bpfd->paths[selected_path].rtt_probe_ready = false;
-=======
         PROTOOP_PRINTF(cnx, "RTT probe ready to be sent for path %d, try %d\n", selected_path, bpfd->paths[selected_path]->rtt_probe_tries);
         if (bpfd->paths[selected_path]->rtt_probe_tries >= 3) {
             PROTOOP_PRINTF(cnx, "Too many tries for the probe for path %d, drop it\n", selected_path);
             bpfd->paths[selected_path]->rtt_probe_ready = false;
->>>>>>> e3266d7d
             ret = 0;
             consumed = 0;
         } else {
@@ -45,10 +38,6 @@
     }
 
     set_cnx(cnx, AK_CNX_OUTPUT, 0, (protoop_arg_t) consumed);
-<<<<<<< HEAD
-    set_cnx(cnx, AK_CNX_OUTPUT, 1, (protoop_arg_t) 1);
-=======
     set_cnx(cnx, AK_CNX_OUTPUT, 1, (protoop_arg_t) 0);
->>>>>>> e3266d7d
     return (protoop_arg_t) ret;
 }